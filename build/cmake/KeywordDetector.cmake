#
# Setup the Keyword Detector type and compiler options.
#
# To build with a Keyword Detector, run the following command with a keyword detector type of AMAZON_KEY_WORD_DETECTOR,
# AMAZONLITE_KEY_WORD_DETECTOR, KITTAI_KEY_WORD_DETECTOR, or SENSORY_KEY_WORD_DETECTOR:
#     cmake <path-to-source> 
#       -DAMAZON_KEY_WORD_DETECTOR=ON 
#           -DAMAZON_KEY_WORD_DETECTOR_LIB_PATH=<path-to-amazon-lib> 
#           -DAMAZON_KEY_WORD_DETECTOR_INCLUDE_DIR=<path-to-amazon-include-dir>
#       -DAMAZONLITE_KEY_WORD_DETECTOR=ON 
#           -DAMAZONLITE_KEY_WORD_DETECTOR_LIB_PATH=<path-to-amazon-lib> 
#           -DAMAZONLITE_KEY_WORD_DETECTOR_INCLUDE_DIR=<path-to-amazon-include-dir>
#           -DAMAZONLITE_KEY_WORD_DETECTOR_DYNAMIC_MODEL_LOADING=<ON_OR_OFF>
#           -DAMAZONLITE_KEY_WORD_DETECTOR_MODEL_CPP_PATH=<path-to-model-cpp-file-if-dynamic-model-loading-disabled>
#       -DKITTAI_KEY_WORD_DETECTOR=ON 
#           -DKITTAI_KEY_WORD_DETECTOR_LIB_PATH=<path-to-kittai-lib>
#           -DKITTAI_KEY_WORD_DETECTOR_INCLUDE_DIR=<path-to-kittai-include-dir>
#       -DSENSORY_KEY_WORD_DETECTOR=ON 
#           -DSENSORY_KEY_WORD_DETECTOR_LIB_PATH=<path-to-sensory-lib>
#           -DSENSORY_KEY_WORD_DETECTOR_INCLUDE_DIR=<path-to-sensory-include-dir>
#

option(AMAZON_KEY_WORD_DETECTOR "Enable Amazon keyword detector." OFF)
option(AMAZONLITE_KEY_WORD_DETECTOR "Enable AmazonLite keyword detector." OFF)
option(AMAZONLITE_KEY_WORD_DETECTOR_DYNAMIC_MODEL_LOADING "Enable AmazonLite keyword detector dynamic model loading." OFF)
option(KITTAI_KEY_WORD_DETECTOR "Enable KittAi keyword detector." OFF)
option(SENSORY_KEY_WORD_DETECTOR "Enable Sensory keyword detector." OFF)
option(DSP_KEY_WORD_DETECTOR "Enable DSPC(Sensory) keyword detector." OFF)

<<<<<<< HEAD
if(NOT AMAZON_KEY_WORD_DETECTOR AND NOT KITTAI_KEY_WORD_DETECTOR AND NOT SENSORY_KEY_WORD_DETECTOR AND NOT DSP_KEY_WORD_DETECTOR)
=======
if(NOT AMAZON_KEY_WORD_DETECTOR AND NOT AMAZONLITE_KEY_WORD_DETECTOR AND NOT KITTAI_KEY_WORD_DETECTOR AND NOT SENSORY_KEY_WORD_DETECTOR)
>>>>>>> 6a4f9f01
    message("No keyword detector type specified, skipping build of keyword detector.")
    return()
endif()

if(AMAZON_KEY_WORD_DETECTOR)
    message("Creating ${PROJECT_NAME} with keyword detector type: Amazon")
    if(NOT AMAZON_KEY_WORD_DETECTOR_LIB_PATH)
        message(FATAL_ERROR "Must pass library path of Amazon KeywordDetector!")
    endif()
    if(NOT AMAZON_KEY_WORD_DETECTOR_INCLUDE_DIR)
        message(FATAL_ERROR "Must pass include dir path of Amazon KeywordDetector!")
    endif()
    add_definitions(-DKWD)
    add_definitions(-DKWD_AMAZON)
endif()

if(AMAZONLITE_KEY_WORD_DETECTOR)
    message("Creating ${PROJECT_NAME} with keyword detector type: AmazonLite")
    if(NOT AMAZONLITE_KEY_WORD_DETECTOR_LIB_PATH)
        message(FATAL_ERROR "Must pass library path of AmazonLite KeywordDetector!")
    endif()
    if(NOT AMAZONLITE_KEY_WORD_DETECTOR_INCLUDE_DIR)
        message(FATAL_ERROR "Must pass include dir path of AmazonLite KeywordDetector!")
    endif()
    if(NOT AMAZONLITE_KEY_WORD_DETECTOR_DYNAMIC_MODEL_LOADING)
        if(NOT AMAZONLITE_KEY_WORD_DETECTOR_MODEL_CPP_PATH)
            message(FATAL_ERROR "Must pass the path of the desired model .cpp file for the AmazonLite Keyword Detector if dynamic loading of model is disabled!")
        endif()
    else()
        add_definitions(-DKWD_AMAZONLITE_DYNAMIC_MODEL_LOADING)
    endif()
    add_definitions(-DKWD)
    add_definitions(-DKWD_AMAZONLITE)
endif()

if(KITTAI_KEY_WORD_DETECTOR)
    message("Creating ${PROJECT_NAME} with keyword detector type: KittAi")
    if(NOT KITTAI_KEY_WORD_DETECTOR_LIB_PATH)
        message(FATAL_ERROR "Must pass library path of Kitt.ai KeywordDetector!")
    endif()
    if(NOT KITTAI_KEY_WORD_DETECTOR_INCLUDE_DIR)
        message(FATAL_ERROR "Must pass include dir path of Kitt.ai KeywordDetector!")
    endif()
    add_definitions(-DKWD)
    add_definitions(-DKWD_KITTAI)
endif()

if(SENSORY_KEY_WORD_DETECTOR)
    message("Creating ${PROJECT_NAME} with keyword detector type: Sensory")
    if(NOT SENSORY_KEY_WORD_DETECTOR_LIB_PATH)
        message(FATAL_ERROR "Must pass library path of Sensory KeywordDetector!")
    endif()
    if(NOT SENSORY_KEY_WORD_DETECTOR_INCLUDE_DIR)
        message(FATAL_ERROR "Must pass include dir path of Sensory KeywordDetector!")
    endif()
    add_definitions(-DKWD)
    add_definitions(-DKWD_SENSORY)
endif()

if(DSP_KEY_WORD_DETECTOR)
    message("Creating ${PROJECT_NAME} with keyword detector type: DSP")
     if(NOT DSP_KEY_WORD_DETECTOR_LIB_PATH)
        message(FATAL_ERROR "Must pass library path of Awelib.so KeywordDetector!")
    endif()
    if(NOT DSP_KEY_WORD_DETECTOR_INCLUDE_DIR)
        message(FATAL_ERROR "Must pass include dir path of  AWelib KeywordDetector!")
    endif()

    add_definitions(-DKWD)
    add_definitions(-DKWD_DSP)
endif()<|MERGE_RESOLUTION|>--- conflicted
+++ resolved
@@ -27,11 +27,7 @@
 option(SENSORY_KEY_WORD_DETECTOR "Enable Sensory keyword detector." OFF)
 option(DSP_KEY_WORD_DETECTOR "Enable DSPC(Sensory) keyword detector." OFF)
 
-<<<<<<< HEAD
-if(NOT AMAZON_KEY_WORD_DETECTOR AND NOT KITTAI_KEY_WORD_DETECTOR AND NOT SENSORY_KEY_WORD_DETECTOR AND NOT DSP_KEY_WORD_DETECTOR)
-=======
-if(NOT AMAZON_KEY_WORD_DETECTOR AND NOT AMAZONLITE_KEY_WORD_DETECTOR AND NOT KITTAI_KEY_WORD_DETECTOR AND NOT SENSORY_KEY_WORD_DETECTOR)
->>>>>>> 6a4f9f01
+if(NOT AMAZON_KEY_WORD_DETECTOR AND NOT AMAZONLITE_KEY_WORD_DETECTOR AND NOT KITTAI_KEY_WORD_DETECTOR AND NOT SENSORY_KEY_WORD_DETECTOR AND NOT DSP_KEY_WORD_DETECTOR)
     message("No keyword detector type specified, skipping build of keyword detector.")
     return()
 endif()
