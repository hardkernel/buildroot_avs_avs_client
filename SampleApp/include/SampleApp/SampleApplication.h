--- conflicted
+++ resolved
@@ -44,16 +44,11 @@
      * @return A new @c SampleApplication, or @c nullptr if the operation failed.
      */
     static std::unique_ptr<SampleApplication> create(
-<<<<<<< HEAD
-           const std::string& pathToConfig,
-           const std::string& pathToInputFolder,
-           const std::string& logLevel = "",
-	   const std::string& runMode = "");
-=======
+
         const std::string& pathToConfig,
         const std::string& pathToInputFolder,
-        const std::string& logLevel = "");
->>>>>>> 382f565f
+        const std::string& logLevel = "",
+	const std::string& runMode = "");
 
     /// Runs the application, blocking until the user asks the application to quit.
     void run();
@@ -72,17 +67,10 @@
      *     logging level will be used.
      * @return @c true if initialization succeeded, else @c false.
      */
-<<<<<<< HEAD
-    bool initialize(
-           const std::string& pathToConfig,
-           const std::string& pathToInputFolder,
-           const std::string& logLevel,
-	   const std::string& runMode);
 
     std::string rMode;
-=======
-    bool initialize(const std::string& pathToConfig, const std::string& pathToInputFolder, const std::string& logLevel);
->>>>>>> 382f565f
+
+    bool initialize(const std::string& pathToConfig, const std::string& pathToInputFolder, const std::string& logLevel, const std::string& runMode);
 
     /// The @c UserInputManager which controls the client.
     std::unique_ptr<UserInputManager> m_userInputManager;
