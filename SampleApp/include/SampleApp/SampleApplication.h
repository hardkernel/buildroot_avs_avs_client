/*
 * Copyright 2017-2018 Amazon.com, Inc. or its affiliates. All Rights Reserved.
 *
 * Licensed under the Apache License, Version 2.0 (the "License").
 * You may not use this file except in compliance with the License.
 * A copy of the License is located at
 *
 *     http://aws.amazon.com/apache2.0/
 *
 * or in the "license" file accompanying this file. This file is distributed
 * on an "AS IS" BASIS, WITHOUT WARRANTIES OR CONDITIONS OF ANY KIND, either
 * express or implied. See the License for the specific language governing
 * permissions and limitations under the License.
 */

#ifndef ALEXA_CLIENT_SDK_SAMPLEAPP_INCLUDE_SAMPLEAPP_SAMPLEAPPLICATION_H_
#define ALEXA_CLIENT_SDK_SAMPLEAPP_INCLUDE_SAMPLEAPP_SAMPLEAPPLICATION_H_

#include <memory>
#include <unordered_map>
#include <vector>

#include "ConsolePrinter.h"
#include "UserInputManager.h"
#include "UserInputKeyManager.h"

#ifdef KWD
#include <KWD/AbstractKeywordDetector.h>
#endif
#include <CapabilitiesDelegate/CapabilitiesDelegate.h>
#include <ExternalMediaPlayer/ExternalMediaPlayer.h>
#include <MediaPlayer/MediaPlayer.h>

namespace alexaClientSDK {
namespace sampleApp {

/// Class to manage the top-level components of the AVS Client Application
class SampleApplication {
public:
    /**
     * Create a SampleApplication.
     *
     * @param configFiles The vector of configuration files.
     * @param pathToInputFolder The path to the inputs folder containing data files needed by this application.
     * @param logLevel The level of logging to enable.  If this parameter is an empty string, the SDK's default
     *     logging level will be used.
     * @return A new @c SampleApplication, or @c nullptr if the operation failed.
     */
    static std::unique_ptr<SampleApplication> create(
<<<<<<< HEAD

        const std::string& pathToConfig,
=======
        const std::vector<std::string>& configFiles,
>>>>>>> 32f85e26
        const std::string& pathToInputFolder,
        const std::string& logLevel = "",
	const std::string& runMode = "");

    /// Runs the application, blocking until the user asks the application to quit.
    void run();

    /// usr key input.
    std::thread keyInputThread;
    void key_input_run();

    /// Destructor which manages the @c SampleApplication shutdown sequence.
    ~SampleApplication();

    /**
     * Method to create mediaPlayers for the optional music provider adapters plugged into the SDK.
     *
     * @param httpContentFetcherFactory The HTTPContentFetcherFactory to be used while creating the mediaPlayers.
     * @param additionalSpeakers The speakerInterface to add the created mediaPlayer.
     * @return @c true if the mediaPlayer of all the registered adapters could be created @c false otherwise.
     */
    bool createMediaPlayersForAdapters(
        std::shared_ptr<avsCommon::utils::libcurlUtils::HTTPContentFetcherFactory> httpContentFetcherFactory,
        std::vector<std::shared_ptr<avsCommon::sdkInterfaces::SpeakerInterface>>& additionalSpeakers);

    /**
     * Instances of this class register ExternalMediaAdapters. Each adapter registers itself by instantiating
     * a static instance of the below class supplying their business name and creator method.
     */
    class AdapterRegistration {
    public:
        /**
         * Register an @c ExternalMediaAdapter for use by @c ExternalMediaPlayer.
         *
         * @param playerId The @c playerId identifying the @c ExternalMediaAdapter to register.
         * @param createFunction The function to use to create instances of the specified @c ExternalMediaAdapter.
         */
        AdapterRegistration(
            const std::string& playerId,
            capabilityAgents::externalMediaPlayer::ExternalMediaPlayer::AdapterCreateFunction createFunction);
    };

    /**
     * Signature of functions to create a MediaPlayer.
     *
     * @param httpContentFetcherFactory The HTTPContentFetcherFactory to be used while creating the mediaPlayers.
     * @param type The type of the SpeakerInterface.
     * @param name The name of the MediaPlayer instance.
     * @return Return shared pointer to the created MediaPlayer instance.
     */
    using MediaPlayerCreateFunction = std::shared_ptr<mediaPlayer::MediaPlayer> (*)(
        std::shared_ptr<avsCommon::sdkInterfaces::HTTPContentFetcherInterfaceFactoryInterface> contentFetcherFactory,
        avsCommon::sdkInterfaces::SpeakerInterface::Type type,
        std::string name);

    /**
     * Instances of this class register MediaPlayers to be created. Each third-party adapter registers a mediaPlayer
     * for itself by instantiating a static instance of the below class supplying their business name, speaker interface
     * type and creator method.
     */
    class MediaPlayerRegistration {
    public:
        /**
         * Register a @c MediaPlayer for use by a music provider adapter.
         *
         * @param playerId The @c playerId identifying the @c ExternalMediaAdapter to register.
         * @speakerType The SpeakerType of the mediaPlayer to be created.
         * @param createFunction The function to use to create instances of the mediaPlayer to use for the player.
         */
        MediaPlayerRegistration(
            const std::string& playerId,
            avsCommon::sdkInterfaces::SpeakerInterface::Type speakerType,
            MediaPlayerCreateFunction createFunction);
    };

private:
    /**
     * Initialize a SampleApplication.
     *
     * @param configFiles The vector of configuration files.
     * @param pathToInputFolder The path to the inputs folder containing data files needed by this application.
     * @param logLevel The level of logging to enable.  If this parameter is an empty string, the SDK's default
     *     logging level will be used.
     * @return @c true if initialization succeeded, else @c false.
     */
<<<<<<< HEAD

    std::string rMode;

    bool initialize(const std::string& pathToConfig, const std::string& pathToInputFolder, const std::string& logLevel, const std::string& runMode);
=======
    bool initialize(
        const std::vector<std::string>& configFiles,
        const std::string& pathToInputFolder,
        const std::string& logLevel);

    /// The @c InteractionManager which perform user requests.
    std::shared_ptr<InteractionManager> m_interactionManager;
>>>>>>> 32f85e26

    /// The @c UserInputManager which controls the client.
    std::shared_ptr<UserInputManager> m_userInputManager;

    /// The @c UserInputKeyManager which controls the client.
    std::unique_ptr<UserInputKeyManager> m_userInputKeyManager;
    
    /// The map of the adapters and their mediaPlayers.
    std::unordered_map<std::string, std::shared_ptr<avsCommon::utils::mediaPlayer::MediaPlayerInterface>>
        m_externalMusicProviderMediaPlayersMap;

    /// The vector of mediaPlayers for the adapters.
    std::vector<std::shared_ptr<mediaPlayer::MediaPlayer>> m_adapterMediaPlayers;

    /// The @c MediaPlayer used by @c SpeechSynthesizer.
    std::shared_ptr<mediaPlayer::MediaPlayer> m_speakMediaPlayer;

    /// The @c MediaPlayer used by @c AudioPlayer.
    std::shared_ptr<mediaPlayer::MediaPlayer> m_audioMediaPlayer;

    /// The @c MediaPlayer used by @c Alerts.
    std::shared_ptr<mediaPlayer::MediaPlayer> m_alertsMediaPlayer;

    /// The @c MediaPlayer used by @c NotificationsCapabilityAgent.
    std::shared_ptr<mediaPlayer::MediaPlayer> m_notificationsMediaPlayer;

    /// The @c MediaPlayer used by @c Bluetooth.
    std::shared_ptr<mediaPlayer::MediaPlayer> m_bluetoothMediaPlayer;

    /// The @c CapabilitiesDelegate used by the client.
    std::shared_ptr<alexaClientSDK::capabilitiesDelegate::CapabilitiesDelegate> m_capabilitiesDelegate;

    /// The @c MediaPlayer used by @c NotificationsCapabilityAgent.
    std::shared_ptr<mediaPlayer::MediaPlayer> m_ringtoneMediaPlayer;

    using SpeakerTypeAndCreateFunc =
        std::pair<avsCommon::sdkInterfaces::SpeakerInterface::Type, MediaPlayerCreateFunction>;

    /// The singleton map from @c playerId to @c MediaPlayerCreateFunction.
    static std::unordered_map<std::string, SpeakerTypeAndCreateFunc> m_playerToMediaPlayerMap;

    /// The singleton map from @c playerId to @c ExternalMediaAdapter creation functions.
    static capabilityAgents::externalMediaPlayer::ExternalMediaPlayer::AdapterCreationMap m_adapterToCreateFuncMap;

#ifdef KWD
    /// The Wakeword Detector which can wake up the client using audio input.
    std::unique_ptr<kwd::AbstractKeywordDetector> m_keywordDetector;
#endif
};

}  // namespace sampleApp
}  // namespace alexaClientSDK

#endif  // ALEXA_CLIENT_SDK_SAMPLEAPP_INCLUDE_SAMPLEAPP_SAMPLEAPPLICATION_H_<|MERGE_RESOLUTION|>--- conflicted
+++ resolved
@@ -47,12 +47,7 @@
      * @return A new @c SampleApplication, or @c nullptr if the operation failed.
      */
     static std::unique_ptr<SampleApplication> create(
-<<<<<<< HEAD
-
-        const std::string& pathToConfig,
-=======
         const std::vector<std::string>& configFiles,
->>>>>>> 32f85e26
         const std::string& pathToInputFolder,
         const std::string& logLevel = "",
 	const std::string& runMode = "");
@@ -138,20 +133,17 @@
      *     logging level will be used.
      * @return @c true if initialization succeeded, else @c false.
      */
-<<<<<<< HEAD
 
     std::string rMode;
 
-    bool initialize(const std::string& pathToConfig, const std::string& pathToInputFolder, const std::string& logLevel, const std::string& runMode);
-=======
     bool initialize(
         const std::vector<std::string>& configFiles,
         const std::string& pathToInputFolder,
-        const std::string& logLevel);
+        const std::string& logLevel,
+	const std::string& runMode);
 
     /// The @c InteractionManager which perform user requests.
     std::shared_ptr<InteractionManager> m_interactionManager;
->>>>>>> 32f85e26
 
     /// The @c UserInputManager which controls the client.
     std::shared_ptr<UserInputManager> m_userInputManager;
