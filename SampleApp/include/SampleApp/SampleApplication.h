--- conflicted
+++ resolved
@@ -140,17 +140,15 @@
     /// The @c UserInputManager which controls the client.
     std::unique_ptr<UserInputManager> m_userInputManager;
 
-<<<<<<< HEAD
     /// The @c UserInputKeyManager which controls the client.
     std::unique_ptr<UserInputKeyManager> m_userInputKeyManager;
-=======
+    
     /// The map of the adapters and their mediaPlayers.
     std::unordered_map<std::string, std::shared_ptr<avsCommon::utils::mediaPlayer::MediaPlayerInterface>>
         m_externalMusicProviderMediaPlayersMap;
 
     /// The vector of mediaPlayers for the adapters.
     std::vector<std::shared_ptr<mediaPlayer::MediaPlayer>> m_adapterMediaPlayers;
->>>>>>> 6a4f9f01
 
     /// The @c MediaPlayer used by @c SpeechSynthesizer.
     std::shared_ptr<mediaPlayer::MediaPlayer> m_speakMediaPlayer;
