/*
 * Copyright 2017-2018 Amazon.com, Inc. or its affiliates. All Rights Reserved.
 *
 * Licensed under the Apache License, Version 2.0 (the "License").
 * You may not use this file except in compliance with the License.
 * A copy of the License is located at
 *
 *     http://aws.amazon.com/apache2.0/
 *
 * or in the "license" file accompanying this file. This file is distributed
 * on an "AS IS" BASIS, WITHOUT WARRANTIES OR CONDITIONS OF ANY KIND, either
 * express or implied. See the License for the specific language governing
 * permissions and limitations under the License.
 */

#include <cstring>
#include <string>

#include <rapidjson/document.h>

#include <AVSCommon/Utils/Configuration/ConfigurationNode.h>
#include "SampleApp/PortAudioMicrophoneWrapper.h"
#include "SampleApp/ConsolePrinter.h"
#include "AIP/AudioInputProcessor.h"
#include <AVSCommon/AVS/MessageRequest.h>
#include <AVSCommon/Utils/File/FileUtils.h>
#include <AVSCommon/Utils/JSON/JSONUtils.h>
#include <AVSCommon/Utils/Timing/TimeUtils.h>
#include <AVSCommon/Utils/Configuration/ConfigurationNode.h>

#include <alsa/asoundlib.h>

#include <gst/gst.h>
#include <glib.h>


namespace alexaClientSDK {
namespace sampleApp {

using avsCommon::avs::AudioInputStream;
using namespace capabilityAgents::aip;

#define REC_DEVICE_NAME "microphone"
static const int NUM_INPUT_CHANNELS = 8;
static const int NUM_OUTPUT_CHANNELS = 0;
static const double SAMPLE_RATE = 48000;
static const unsigned long PREFERRED_SAMPLES_PER_CALLBACK_FOR_DSP = 768;
static const unsigned long PREFERRED_SAMPLES_PER_CALLBACK_FOR_ALSA = 256;
static const unsigned long RING_BUFFER_SIZE = PREFERRED_SAMPLES_PER_CALLBACK_FOR_DSP * NUM_INPUT_CHANNELS * 30;
static const std::string MUTE_CAPABILITY_AGENT_CONFIGURATION_ROOT_KEY = "alertsCapabilityAgent";
static const std::string MUTE_CAPABILITY_AGENT_AUDIO_ON_FILE_PATH_KEY = "muteOnSoundFilePath";
static const std::string MUTE_CAPABILITY_AGENT_AUDIO_OFF_FILE_PATH_KEY = "muteOffSoundFilePath";
int prev_state  = 0;
std::shared_ptr<alexaClientSDK::sampleApp::UIManager> m_userInterfaceManager =  NULL;

void (*PortAudioMicrophoneWrapper::call_notifier)(uint64_t startIndex , uint64_t endIndex);

#if DUMP_DATA
FILE* fp_input ; FILE* fp_output;
#endif

int loopCount = 0;

UINT32 inCount = 0;
UINT32 outCount = 0;
UINT32 in_samps = 0;
UINT32 in_chans = 0;
UINT32 out_samps = 0;
UINT32 out_chans = 0;

CAWELib *pAwelib;

std::vector<int16_t> audioData_SDS;

std::vector<int> out_samples;
std::vector<int> in_samples;
std::vector<int> ring_buffer;
volatile int rp = 0 ;
volatile int wp = 0;

PortAudioMicrophoneWrapper* wrapper;
#define SAMPLE_RATE 48000
#define WRITE_DEVICE_NAME "dmixer"
#define READ_FRAME 768
#define BUFFER_SIZE (SAMPLE_RATE/2)
#define PERIOD_SIZE (BUFFER_SIZE/4)

//lock to sync bwtween pcm reading and dsp processing
std::mutex rb_mutex;
std::condition_variable rb_cond;

Sample DOA;

#define DSP_DEBUG 0
#define DSP_SOCKET 1

#if DSP_DEBUG == 1
#define WRITE_UNIT (READ_FRAME * 2)
#define RING_PCM_SIZE (BUFFER_SIZE*2)

int ring_pcm_buffer[RING_PCM_SIZE];
int write_pcm_buffer[WRITE_UNIT];
volatile int rp_pcm = 0 ;
volatile int wp_pcm = 0;
#endif

#if DSP_SOCKET == 1
/** The socket listener. */
static CTcpIO2 *ptcpIO = 0;
static UINT32 s_pktLen = 0;
static UINT32 s_partial = 0;
static UINT32 commandBuf[MAX_COMMAND_BUFFER_LEN];
/**
 * @brief Handle AWE server messages.
 * @param [in] pAwe				the library instance
 */
static void NotifyFunction(void *pAwe, int count)
{
    CAWELib *pAwelib = (CAWELib *)pAwe;
    SReceiveMessage *pCurrentReplyMsg = ptcpIO->BinaryGetMessage();
    const int msglen = pCurrentReplyMsg->size();

    if (msglen != 0) {
        // This is a binary message.
        UINT32 *txPacket_Host = (UINT32 *)(pCurrentReplyMsg->GetData());
        if (txPacket_Host) {
            UINT32 first = txPacket_Host[0];
            UINT32 len = (first >> 16);

            if (s_pktLen) {
                len = s_pktLen;
            }

            if (len > MAX_COMMAND_BUFFER_LEN) {
                printf("count=%d msglen=%d\n", count, msglen);
                printf("NotifyFunction: packet 0x%08x len %d too big (max %d)\n", first,
                       len, MAX_COMMAND_BUFFER_LEN);
                exit(1);
            }
            if (len * sizeof(int) > s_partial + msglen) {
                // Paxket is not complete, copy partial words.
                // printf("Partial message bytes=%d len=%d s_partial=%d\n",
                //	          msglen, len, s_partial);
                memcpy(((char *)commandBuf) + s_partial, txPacket_Host, msglen);
                s_partial += msglen;
                s_pktLen = len;
                return;
            }

            memcpy(((char *)commandBuf) + s_partial, txPacket_Host, msglen);
            s_partial = 0;
            s_pktLen = 0;

            // AWE processes the message.
            int ret = pAwelib->SendCommand(commandBuf, MAX_COMMAND_BUFFER_LEN);
            if (ret < 0) {
                printf("NotifyFunction: SendCommand failed with %d\n", ret);
                exit(1);
            }

            // Verify sane AWE reply.
            len = commandBuf[0] >> 16;
            if (len > MAX_COMMAND_BUFFER_LEN) {
                printf("NotifyFunction: reply packet len %d too big (max %d)\n",
                       len, MAX_COMMAND_BUFFER_LEN);
                exit(1);
            }

            ret = ptcpIO->SendBinaryMessage("", -1, (BYTE *)commandBuf, len * sizeof(UINT32));
            if (ret < 0) {
                printf("NotifyFunction: SendBinaryMessage failed with %d\n", ret);
                exit(1);
            }
        } else {
            printf("NotifyFunction: impossible no message pointer\n");
            exit(1);
        }
    } else {
        printf("NotifyFunction: illegal zero klength message\n");
        exit(1);
    }
}
#endif

#if DSP_DEBUG == 1
void fill_write_buffer(int* input)
{
    int space = rp_pcm - wp_pcm;
    if (space <= 0 ) space = RING_PCM_SIZE + space;
    if (space < READ_FRAME*2 ) {
        printf(" OVERFLOW IN fill_write_buffer wp_pcm %d , rp_pcm %d \n" , wp_pcm , rp_pcm);
    }

    for (int i = 0 ; i < READ_FRAME*2 ;  i = i+2) {
        ring_pcm_buffer[wp_pcm] = input[1];
        wp_pcm++;
        if (wp_pcm == RING_PCM_SIZE)
            wp_pcm = 0;
        ring_pcm_buffer[wp_pcm] = 0;
        wp_pcm++;
        if (wp_pcm == RING_PCM_SIZE)
            wp_pcm = 0;

        input += 2;
    }
}

void fill_write_buffer1(int* input)
{
    int space = rp_pcm - wp_pcm;
    if (space <= 0 ) space = RING_PCM_SIZE + space;

    if (space < READ_FRAME*2 ) {
        printf(" OVERFLOW IN fill_write_buffer1 wp_pcm %d , rp_pcm %d \n" , wp_pcm , rp_pcm);
    }

    for (int i = 0 ; i < READ_FRAME*8 ;  i = i + 8) {
        ring_pcm_buffer[wp_pcm] = input[0];
        wp_pcm++;

        if (wp_pcm == RING_PCM_SIZE)
            wp_pcm = 0;
        ring_pcm_buffer[wp_pcm] = input[1];
        wp_pcm++;
        if (wp_pcm == RING_PCM_SIZE)
            wp_pcm = 0;

        input = input + 8;
    }
}

void PortAudioMicrophoneWrapper::do_debug_pcm_write()
{
    printf("inside thread do_debug_pcm_write \n");
    snd_pcm_hw_params_t *params;
    snd_pcm_t *handle;
    int err;
    int dir;
    unsigned int sampleRate = SAMPLE_RATE;
    snd_pcm_uframes_t periodSize = PERIOD_SIZE;
    snd_pcm_uframes_t bufferSize = BUFFER_SIZE;
    int level;
    int first =0;

    err = snd_pcm_open(&handle, WRITE_DEVICE_NAME, SND_PCM_STREAM_PLAYBACK, 0);
    if (err) {
        printf( "Unable to open PCM device: \n");
        goto error;
    }

    snd_pcm_hw_params_alloca(&params);

    snd_pcm_hw_params_any(handle, params);

    err = snd_pcm_hw_params_set_access(handle, params, SND_PCM_ACCESS_RW_INTERLEAVED);
    if (err) {
        printf("Error setting interleaved mode\n");
        goto error;
    }

    err = snd_pcm_hw_params_set_format(handle, params, SND_PCM_FORMAT_S32_LE);
    if (err) {
        printf("Error setting format: %s\n", snd_strerror(err));
        goto error;
    }

    err = snd_pcm_hw_params_set_channels(handle, params, 2);
    if (err) {
        printf( "Error setting channels: %s\n", snd_strerror(err));
        goto error;
    }

    err = snd_pcm_hw_params_set_buffer_size_near(handle, params, &bufferSize);
    if (err) {
        printf("Error setting buffer size (%ld): %s\n", bufferSize, snd_strerror(err));
        goto error;
    }

    err = snd_pcm_hw_params_set_period_size_near(handle, params, &periodSize, 0);
    if (err) {
        printf("Error setting period time (%ld): %s\n", periodSize, snd_strerror(err));
        goto error;
    }

    err = snd_pcm_hw_params_set_rate_near(handle, params, &sampleRate, &dir);
    if (err) {
        printf("Error setting sampling rate (%d): %s\n", sampleRate, snd_strerror(err));
        goto error;
    }

    snd_pcm_uframes_t final_buffer;
    err = snd_pcm_hw_params_get_buffer_size(params, &final_buffer);
    printf(" final buffer size %ld \n" , final_buffer);

    snd_pcm_uframes_t final_period;
    err = snd_pcm_hw_params_get_period_size(params, &final_period, &dir);
    printf(" final period size %ld \n" , final_period);

    /* Write the parameters to the driver */
    err = snd_pcm_hw_params(handle, params);
    if (err < 0) {
        printf( "Unable to set HW parameters: %s\n", snd_strerror(err));
        goto error;
    }

    printf(" open write device is successful \n");

    while (1) {
        level = wp_pcm - rp_pcm;
        if (level < 0 ) level = RING_PCM_SIZE + level;

        if (first == 0 && level < RING_PCM_SIZE*3/4 ) {
            std::this_thread::sleep_for(std::chrono::milliseconds(50));
            continue;
        } else
            first = 1;

        if (level >= WRITE_UNIT) {
            for (int i = 0 ; i < WRITE_UNIT ; i++) {
                write_pcm_buffer[i] = ring_pcm_buffer[rp_pcm];
                rp_pcm++;
                if (rp_pcm == RING_PCM_SIZE)
                    rp_pcm = 0;
            }

            err = snd_pcm_writei(handle, &write_pcm_buffer[0], WRITE_UNIT/2);
            if (err == -EPIPE)
                printf( "Underrun occurred from write: %d\n", err);
            if (err < 0) {
                err = snd_pcm_recover(handle, err, 0);
                std::this_thread::sleep_for(std::chrono::milliseconds(20));
                // Still an error, need to exit.
                if (err < 0) {
                    printf( "Error occured while writing: %s\n", snd_strerror(err));
                    goto error;
                }
            }
        }
    }

error:
    if (handle) snd_pcm_close(handle);
}
#endif

void setup_DSP() {
    UINT32 wireId1 = 1;
    UINT32 wireId2 = 2;
    UINT32 layoutId = 0;
    int error = 0;

    // Create AWE.
    pAwelib = AWELibraryFactory();
    error = pAwelib->CreateEx("voice", 1e9f, 1e7f, true);
    if (error < 0) {
        printf("[DSP] Create AWE failed with %d\n", error);
        delete pAwelib;
        exit(1);
    }
    printf("[DSP Using library '%s'\n", pAwelib->GetLibraryVersion());

    const char* file = "AMLogic_VUI_Solution_Model.awb";
    uint32_t pos;
    // Only load a layout if asked.
    error = pAwelib->LoadAwbFile(file , &pos);
    if (error < 0) {
        printf("[DSP] LoadAwbFile failed with %d(%s)\n", error, file);
        delete pAwelib;
        exit(1);
    }

    UINT32 in_complex = 0;
    UINT32 out_complex = 0;
    error = pAwelib->PinProps(in_samps, in_chans, in_complex, wireId1,
    out_samps, out_chans, out_complex, wireId2);

    if (error < 0) {
        printf("PinProps failed with %d\n", error);
        delete pAwelib;
        exit(1);
    }

    if (error > 0) {
        // We have a layout.
        if (in_complex) {
            in_chans *= 2;
        }

        if (out_complex) {
            out_chans *= 2;
        }
        printf("[DSP] AWB layout In: %d samples, %d chans ID=%d; out: %d samples, %d chans ID=%d\n",
             in_samps, in_chans, wireId1, out_samps, out_chans, wireId2);
        inCount = in_samps * in_chans;
        outCount = out_samps * out_chans;
    } else {
        // We have no layout.
        printf("[DSP] AWB No layout\n");
    }

    // Now we know the IDs, set them.
    pAwelib->SetLayoutAddresses(wireId1, wireId2, layoutId);

    in_samples.resize(inCount);
    out_samples.resize(outCount);
    ring_buffer.resize(RING_BUFFER_SIZE);

#if DSP_SOCKET == 1
    // Listen for AWE server on 15002.
    UINT32 listenPort = 15002;
    ptcpIO = new CTcpIO2();
    ptcpIO->SetNotifyFunction(pAwelib, NotifyFunction);
    HRESULT hr = ptcpIO->CreateBinaryListenerSocket(listenPort);
    if (FAILED(hr)) {
        printf("Could not open socket on %d failed with %d\n",
               listenPort, hr);
        delete ptcpIO;
        delete pAwelib;
        exit(1);
    }
#endif
}

static const std::string SAMPLE_APP_CONFIG_ROOT_KEY("sampleApp");
static const std::string PORTAUDIO_CONFIG_ROOT_KEY("portAudio");
static const std::string PORTAUDIO_CONFIG_SUGGESTED_LATENCY_KEY("suggestedLatency");

std::unique_ptr<PortAudioMicrophoneWrapper> PortAudioMicrophoneWrapper::create(
        std::shared_ptr<AudioInputStream> stream , void(*fp)(uint64_t startIndex , uint64_t endIndex),
        std::shared_ptr<alexaClientSDK::sampleApp::UIManager> userInterfaceManager) {
    if (!stream) {
        ConsolePrinter::simplePrint("Invalid stream passed to PortAudioMicrophoneWrapper");
        return nullptr;
    }
    std::unique_ptr<PortAudioMicrophoneWrapper> portAudioMicrophoneWrapper(
        new PortAudioMicrophoneWrapper(stream)
    );

    call_notifier = fp;
    m_userInterfaceManager = userInterfaceManager;

    if (!portAudioMicrophoneWrapper->initialize()) {
        ConsolePrinter::simplePrint("Failed to initialize PortAudioMicrophoneWrapper");
        return nullptr;
    }

#if DUMP_DATA
    fp_input = fopen("input.bin" , "wb");
    fp_output = fopen("output.bin" , "wb");
#endif
    portAudioMicrophoneWrapper->key_mute_sound_init();

    return portAudioMicrophoneWrapper;
}


static gboolean mute_play_state(GstBus * bus, GstMessage * msg, gpointer data)
{
    GMainLoop *loop = (GMainLoop *) data;

    switch (GST_MESSAGE_TYPE(msg)) {
    case GST_MESSAGE_EOS:
        //g_print("End of mute stream\n");
        g_main_loop_quit(loop);
    break;
    case GST_MESSAGE_ERROR:
        {
            gchar *debug;
            GError *error;
            gst_message_parse_error(msg, &error, &debug);
            g_free(debug);
            g_printerr("ERROR:%s\n", error->message);
            g_error_free(error);
            g_main_loop_quit(loop);
        }
    break;
    default:
    break;
    }
    return TRUE;
}

void PortAudioMicrophoneWrapper::key_mute_sound_thread() {
    GMainLoop *loop;
    GstElement *pipeline, *source, *decoder, *sink;
    GstBus *bus;
    const char* audioPath;
    gst_init(NULL, NULL);
    loop = g_main_loop_new(NULL, FALSE);
    printf("key_mute_sound_thread.....start!\n");
    while (1) {
        if (true == mute_sound_flag) {
            if (mic_mute_flag)
                audioPath = muteOffAudioFilePath.c_str();
            else
                audioPath = muteOnAudioFilePath.c_str();

            pipeline = gst_pipeline_new("audio-player");
            source = gst_element_factory_make("filesrc", "file-source");
            decoder = gst_element_factory_make("mad", "mad-decoder");
            sink = gst_element_factory_make("autoaudiosink", "audio-output");

            if (!pipeline || !source || !decoder || !sink) {
                g_printerr("One element could not be created.Exiting.\n");
                return;
            }

            g_object_set(G_OBJECT(source), "location", audioPath, NULL);
            bus = gst_pipeline_get_bus(GST_PIPELINE(pipeline));
            gst_bus_add_watch(bus, mute_play_state, loop);
            gst_object_unref(bus);
            gst_bin_add_many(GST_BIN(pipeline), source, decoder, sink, NULL);
            gst_element_link_many(source, decoder, sink, NULL);
            gst_element_set_state(pipeline, GST_STATE_PLAYING);
            //g_print("Running\n");
            g_main_loop_run(loop);
            //g_print("Returned,stopping playback\n");
            gst_element_set_state(pipeline, GST_STATE_NULL);
            gst_object_unref(GST_OBJECT(pipeline));
            mute_sound_flag=false;
        } else {
            usleep(1000*500);
        }
    }
    printf("key_mute_sound_threadi exit.....exit!\n");
}

bool PortAudioMicrophoneWrapper::key_mute_sound_init() {

    auto configurationRoot = avsCommon::utils::configuration::ConfigurationNode::getRoot()[MUTE_CAPABILITY_AGENT_CONFIGURATION_ROOT_KEY];
    if (!configurationRoot) {
        printf("could not load AlertsCapabilityAgent configuration root.\n");
        return false;
    }

    if (!configurationRoot.getString(MUTE_CAPABILITY_AGENT_AUDIO_ON_FILE_PATH_KEY, &muteOnAudioFilePath) ||
        muteOnAudioFilePath.empty()) {
        printf("could not read mute On audio file path.\n");
        return false;
    }
    if (!avsCommon::utils::file::fileExists(muteOnAudioFilePath)) {
        printf("could not open mute on audio file.");
        return false;
    }

    if (!configurationRoot.getString(MUTE_CAPABILITY_AGENT_AUDIO_OFF_FILE_PATH_KEY, &muteOffAudioFilePath) ||
        muteOffAudioFilePath.empty()) {
        printf("could not read mute Off audio file path.\n");
        return false;
    }
    if (!avsCommon::utils::file::fileExists(muteOffAudioFilePath)) {
        printf("could not open mute off audio file.");
        return false;
    }

    mute_sound_flag = false;

    p_mute_thread = std::thread (&PortAudioMicrophoneWrapper::key_mute_sound_thread,this);

    return true;
}

PortAudioMicrophoneWrapper::PortAudioMicrophoneWrapper(std::shared_ptr<AudioInputStream> stream):
        m_audioInputStream{stream}, m_paStream{nullptr}, mic_mute_flag{false} {

#if DSP_DEBUG == 1
    debug_pcm_write = std::thread(&PortAudioMicrophoneWrapper::do_debug_pcm_write ,this);
#endif

}

PortAudioMicrophoneWrapper::~PortAudioMicrophoneWrapper() {
    Pa_StopStream(m_paStream);
    Pa_CloseStream(m_paStream);
    Pa_Terminate();
}

bool PortAudioMicrophoneWrapper::initialize() {

    setup_DSP();

    m_writer = m_audioInputStream->createWriter(AudioInputStream::Writer::Policy::NONBLOCKABLE);
    if (!m_writer) {
        ConsolePrinter::simplePrint("Failed to create stream writer");
        return false;
    }
#if 0
    PaError err;
    err = Pa_Initialize();
    if (err != paNoError) {
        ConsolePrinter::simplePrint("Failed to initialize PortAudio");
        return false;
    }
<<<<<<< HEAD
    err = Pa_OpenDefaultStream(
        &m_paStream,
        NUM_INPUT_CHANNELS,
        NUM_OUTPUT_CHANNELS,
        paInt32,
        SAMPLE_RATE,
        PREFERRED_SAMPLES_PER_CALLBACK_FOR_ALSA,
        PortAudioCallback,
        this
    );
#endif
    audioData_SDS.resize(PREFERRED_SAMPLES_PER_CALLBACK_FOR_ALSA);

#if 0
=======

    PaTime suggestedLatency;
    bool latencyInConfig = getConfigSuggestedLatency(suggestedLatency);

    if (!latencyInConfig) {
        err = Pa_OpenDefaultStream(
            &m_paStream,
            NUM_INPUT_CHANNELS,
            NUM_OUTPUT_CHANNELS,
            paInt16,
            SAMPLE_RATE,
            PREFERRED_SAMPLES_PER_CALLBACK,
            PortAudioCallback,
            this);
    } else {
        ConsolePrinter::simplePrint(
            "PortAudio suggestedLatency has been configured to " + std::to_string(suggestedLatency) + " Seconds");

        PaStreamParameters inputParameters;
        std::memset(&inputParameters, 0, sizeof(inputParameters));
        inputParameters.device = Pa_GetDefaultInputDevice();
        inputParameters.channelCount = NUM_INPUT_CHANNELS;
        inputParameters.sampleFormat = paInt16;
        inputParameters.suggestedLatency = suggestedLatency;
        inputParameters.hostApiSpecificStreamInfo = nullptr;

        err = Pa_OpenStream(
            &m_paStream,
            &inputParameters,
            nullptr,
            SAMPLE_RATE,
            PREFERRED_SAMPLES_PER_CALLBACK,
            paNoFlag,
            PortAudioCallback,
            this);
    }

>>>>>>> 6a4f9f01
    if (err != paNoError) {
        ConsolePrinter::simplePrint("Failed to open PortAudio default stream");
        printf(" Failed to open PortAudio default stream \n");
        printf(" err %s \n" , Pa_GetErrorText(err));
        return false;
    }
#endif

    pcm_read_thread = std::thread (&PortAudioMicrophoneWrapper::do_pcm_read ,this);
    return true;
}

bool PortAudioMicrophoneWrapper::startStreamingMicrophoneData() {
    printf("startStreamingMicrophoneData\n");
    mic_mute_flag = false;
    mute_sound_flag = true;
#if 0
    std::lock_guard<std::mutex> lock{m_mutex};
    PaError err = Pa_StartStream(m_paStream);
    if (err != paNoError) {
        ConsolePrinter::simplePrint("Failed to start PortAudio stream");
        return false;
    }
#endif
    return true;
}

bool PortAudioMicrophoneWrapper::stopStreamingMicrophoneData() {
    printf("stopStreamingMicrophoneData\n");
    mic_mute_flag = true;
    mute_sound_flag = true;
#if 0
    std::lock_guard<std::mutex> lock{m_mutex};
    PaError err = Pa_StopStream(m_paStream);
    if (err != paNoError) {
        ConsolePrinter::simplePrint("Failed to stop PortAudio stream");
        return false;
    }
#endif
    return true;
}

//in : 32bit , 48K , 1 ch (outsamples from DSP )
//out : 16bit , 16K , 1 ch ( every 3rd sample ) ( audioData_SDS )
void convert_DSP(int* input , short *output , int frame_num)
{
    for (int i = 0 ; i < frame_num  ; i += 3) {
        *output = *input >> 14;
        output++;
        input += 3;
    }
}

//in : 32bit , 48K , 2 ch (outsamples from DSP )
//out : 16bit , 16K , 1 ch ( every 6th sample ) ( audioData_SDS )
void convert_DSP_2ch(int* input , short *output , int frame_num)
{
    for (int i = 0 ; i < frame_num*2  ; i += 6) {
        *output = *input >> 16;
        output++;
        input += 6;
    }
}

// in : 32bit , 48K , 8 channels
// out : 16bit , 48K , 1 channel
int convert(int *input, short *output, int frame_num)
{
    int i;
    for (i = 0; i < frame_num; i++) {
        output[i] = input[8*i]   >> 14;
    }
    return 0;
}

// input : 8 ch , 0,1 feedback , 2,3,4,5 are data , 6,7 is empty , 32 bit
// output : 10 ch , 0,1,2,3,4,5 : data , 6,7 not used , 8,9 : feedback , 32 bit
int convert1(int *input, int *output, int frame_num)
{
    int i;
    memset(output , 0 , frame_num*10);
    for (i = 0; i < frame_num*8; i = i+8) {
        output[0] = input [0];
        output[1] = input [1];
        output[2] = input [2];
        output[3] = input [3];
        output[4] = input [4];
        output[5] = input [5];
        output[8] = input [6];
        output[9] = input [7];

        input += 8;
        output += 10;
    }

    return 0;
}

void do_dsp_processing_fn(int* in_samples , int* out_samples , int inCount , int outCount , int& result , Sample* startIndex,
                             Sample* endIndex ) {

    int error = 0;
    Sample retVal;
    bool print_DOA = true;

    //printf(" do_dsp_processing_fn \n");
    loopCount += PREFERRED_SAMPLES_PER_CALLBACK_FOR_DSP;
    if (loopCount > 16000 * 8) {
        //printf("detection loop heart beat ...\n");
        loopCount = 0;
    }

    if (pAwelib->IsStarted()) {
        error = pAwelib->PumpAudio(&in_samples[0], &out_samples[0], inCount, outCount);
    } else {
        memset(&out_samples[0] , 0 , outCount*4);
    }

#if DUMP_DATA
    //printf(" post PumpAudio \n");
    fwrite(&in_samples[0] , PREFERRED_SAMPLES_PER_CALLBACK_FOR_DSP*10 , sizeof(int) , fp_input);
    fflush(fp_input);
#endif

#if DSP_DEBUG == 1
    fill_write_buffer(&out_samples[0]);
#endif
    if (error < 0) {
        printf("[DSP pump of audio failed with %d\n", error);
        delete pAwelib;
        exit(1);
    }

    error = pAwelib->FetchValues(MAKE_ADDRESS(AWE_isTriggered_ID, AWE_isTriggered_value_OFFSET), 1,
                        &retVal,0);
    result = retVal.iVal;

    error = pAwelib->FetchValues(MAKE_ADDRESS(AWE_startIndex_ID, AWE_startIndex_value_OFFSET), 1,
                        startIndex , 0);
    //printf(" error startindex %d \n" , error);
    error = pAwelib->FetchValues(MAKE_ADDRESS(AWE_endIndex_ID, AWE_endIndex_value_OFFSET), 1,
                        endIndex , 0);

    //printf(" error endindex %d \n" , error);

    error = pAwelib->FetchValues(MAKE_ADDRESS(AWE_FreqDomainProcessing____Direction_ID,
        AWE_FreqDomainProcessing____Direction_value_OFFSET ), 1 ,
        &DOA , 0);
    if (print_DOA && result) {
        printf("[DSP] DOA %d \n" , DOA.iVal);
        m_userInterfaceManager->directionDetectSta(DOA.iVal);
        print_DOA = false;
    }
}

void PortAudioMicrophoneWrapper::do_dsp_processing() {
    int result;
    Sample DSP_state;
    Sample startIndex[AWE_startIndex_value_SIZE];
    Sample endIndex[AWE_endIndex_value_SIZE];
    uint64_t total_samps = 0;
    wrapper = static_cast<PortAudioMicrophoneWrapper*>(this);
    int detection_count = 0;

    int level;
    while (1) {
        std::unique_lock<std::mutex> mlock(rb_mutex);
        rb_cond.wait(mlock);
        level = wp - rp;
        mlock.unlock();

        if (level < 0 ) level = RING_BUFFER_SIZE + level;
        //printf(" do_dsp_processing level %d \n" , level );
        while (level >= (int)PREFERRED_SAMPLES_PER_CALLBACK_FOR_DSP*NUM_INPUT_CHANNELS) {

            convert1(&ring_buffer[rp] , &in_samples[0], PREFERRED_SAMPLES_PER_CALLBACK_FOR_DSP);
            //fill_write_buffer1(&ring_buffer[rp]);

            int state = (int)m_userInterfaceManager->getState();
            switch (state) {
                case 0 : /*AudioInputProcessor::ObserverInterface::State::IDLE:*/
                    DSP_state.iVal = 0;
                    break;
                case 1 : /*AudioInputProcessor::ObserverInterface::State::EXPECTING_SPEECH:*/
                    DSP_state.iVal = 1;
                    break;
                case 2 : /*AudioInputProcessor::ObserverInterface::State::RECOGNIZING:*/
                    DSP_state.iVal = 2;
                    break;
                case 3 : /*AudioInputProcessor::ObserverInterface::State::BUSY:*/
                    DSP_state.iVal = 3;
            }

            if (DSP_state.iVal != prev_state) {
                int ret = pAwelib->SetValues(MAKE_ADDRESS(AWE_VR_State_ID, AWE_VR_State_value_OFFSET ), 1,&DSP_state,0);
                if (ret != 0)
                    printf(" Error from SetValues %d " , ret);

                //printf(" Switch from state %d to state %d \n" , prev_state , DSP_state.iVal);
                prev_state = DSP_state.iVal;
            }

            do_dsp_processing_fn(&in_samples[0],&out_samples[0],inCount,outCount, result , &startIndex[0] , &endIndex[0] );

            convert_DSP_2ch(&out_samples[0], &audioData_SDS[0], PREFERRED_SAMPLES_PER_CALLBACK_FOR_DSP);

#if DUMP_DATA
            fwrite(&audioData_SDS[0] , PREFERRED_SAMPLES_PER_CALLBACK_FOR_ALSA*1 , sizeof(short) , fp_output);
            fflush(fp_output);
#endif
            ssize_t returnCode = wrapper->m_writer->write(audioData_SDS.data(), audioData_SDS.size());
            total_samps += audioData_SDS.size();

            if (returnCode <= 0) {
                ConsolePrinter::simplePrint("Failed to write to stream.");
                exit(1);
            }

            if (result == 1) {
                detection_count++;
                printf(" wake word detected %d \n" , detection_count);
                call_notifier(total_samps - (uint64_t)startIndex[0].iVal , total_samps - (uint64_t)endIndex[0].iVal);
            }

            rp = rp + (int)PREFERRED_SAMPLES_PER_CALLBACK_FOR_DSP*NUM_INPUT_CHANNELS;
            if (rp > (int)RING_BUFFER_SIZE) {
                printf(" rp out of bound \n");
            }

            if (rp == RING_BUFFER_SIZE) {
                rp = 0;
            }
            level = wp - rp;
	    if (level < 0 ) {
                level = RING_BUFFER_SIZE + level;
            }
        }
    }
}

int PortAudioMicrophoneWrapper::PortAudioCallback(
    const void* inputBuffer,
    void* outputBuffer,
    unsigned long numSamples,
    const PaStreamCallbackTimeInfo* timeInfo,
    PaStreamCallbackFlags statusFlags,
    void* userData) {

    wrapper = static_cast<PortAudioMicrophoneWrapper*>(userData);

    if (wp < rp && wp + (int)PREFERRED_SAMPLES_PER_CALLBACK_FOR_ALSA*NUM_INPUT_CHANNELS >= rp ) {
        printf(" OVERFLOW \n");
    }
    printf("Coming to PortAudioCallback\n");
    memcpy(&ring_buffer[wp] , (int*)inputBuffer , PREFERRED_SAMPLES_PER_CALLBACK_FOR_ALSA*4*NUM_INPUT_CHANNELS);

    wp = wp + PREFERRED_SAMPLES_PER_CALLBACK_FOR_ALSA*NUM_INPUT_CHANNELS;

    if (wp > (int)RING_BUFFER_SIZE)
        printf(" wp out of bounds \n");

    if (wp == RING_BUFFER_SIZE)
        wp = 0;

    return paContinue;
}

<<<<<<< HEAD
void PortAudioMicrophoneWrapper::do_pcm_read() {
    dsp_process = std::thread (&PortAudioMicrophoneWrapper::do_dsp_processing ,this);

    snd_pcm_t *handle;
    snd_pcm_hw_params_t *params;
    int err;
    int dir;
    int buffer[READ_FRAME * 8 * 4];
    unsigned int sampleRate = SAMPLE_RATE;
    snd_pcm_uframes_t periodSize = PERIOD_SIZE;
    snd_pcm_uframes_t bufferSize = BUFFER_SIZE;

    err = snd_pcm_open(&handle, REC_DEVICE_NAME, SND_PCM_STREAM_CAPTURE, 0);
    if (err) {
        printf( "Unable to open PCM device: \n");
        goto error;
    }

    snd_pcm_hw_params_alloca(&params);

    snd_pcm_hw_params_any(handle, params);

    err = snd_pcm_hw_params_set_access(handle, params, SND_PCM_ACCESS_RW_INTERLEAVED);
    if (err) {
        printf("Error setting interleaved mode\n");
        goto error;
    }

    err = snd_pcm_hw_params_set_format(handle, params, SND_PCM_FORMAT_S32_LE);
    if (err) {
        printf("Error setting format: %s\n", snd_strerror(err));
        goto error;
    }

    err = snd_pcm_hw_params_set_channels(handle, params, 8);
    if (err) {
        printf( "Error setting channels: %s\n", snd_strerror(err));
        goto error;
    }

    err = snd_pcm_hw_params_set_buffer_size_near(handle, params, &bufferSize);
    if (err) {
        printf("Error setting buffer size (%ld): %s\n", bufferSize, snd_strerror(err));
        goto error;
    }

    err = snd_pcm_hw_params_set_period_size_near(handle, params, &periodSize, 0);
    if (err) {
        printf("Error setting period time (%ld): %s\n", periodSize, snd_strerror(err));
        goto error;
    }

    err = snd_pcm_hw_params_set_rate_near(handle, params, &sampleRate, &dir);
    if (err) {
        printf("Error setting sampling rate (%d): %s\n", sampleRate, snd_strerror(err));
        goto error;
    }

    snd_pcm_uframes_t final_buffer;
    err = snd_pcm_hw_params_get_buffer_size(params, &final_buffer);
    printf(" final buffer size %ld \n" , final_buffer);

    snd_pcm_uframes_t final_period;
    err = snd_pcm_hw_params_get_period_size(params, &final_period, &dir);
    printf(" final period size %ld \n" , final_period);

    /* Write the parameters to the driver */
    err = snd_pcm_hw_params(handle, params);
    if (err < 0) {
        printf( "Unable to set HW parameters: %s\n", snd_strerror(err));
        goto error;
    }

    while (1) {
        if (mic_mute_flag) {
            std::this_thread::sleep_for(std::chrono::milliseconds(20));
            continue;
        }
        err = snd_pcm_readi(handle, buffer, READ_FRAME);
        if (err == -EPIPE) printf( "Overrun occurred: %d\n", err);

        if (err < 0) {
            err = snd_pcm_recover(handle, err, 0);
            // Still an error, need to exit.
            if (err < 0) {
                printf( "Error occured while recording: %s\n", snd_strerror(err));
                goto error;
            }
        }

        int space = wp - rp;
        if (space <= 0 ) space = space + RING_BUFFER_SIZE;
        if (space < (int)READ_FRAME*NUM_INPUT_CHANNELS) {
            printf("Ringbuffer OVERFLOW \n");
        }

        memcpy(&ring_buffer[wp] , (int*)buffer , READ_FRAME*4*NUM_INPUT_CHANNELS);
        wp = wp + READ_FRAME*NUM_INPUT_CHANNELS;

        if (wp > (int)RING_BUFFER_SIZE) {
            printf("RingBuffer wp out of bounds \n");
        }

        if (wp == RING_BUFFER_SIZE) {
            wp = 0;
        }

        //Wake up DSPC processing thread
        std::lock_guard<std::mutex> guard(rb_mutex);
        rb_cond.notify_one();
    }

error:
    if (handle) snd_pcm_close(handle);
}
=======
bool PortAudioMicrophoneWrapper::getConfigSuggestedLatency(PaTime& suggestedLatency) {
    bool latencyInConfig = false;
    auto config = avsCommon::utils::configuration::ConfigurationNode::getRoot()[SAMPLE_APP_CONFIG_ROOT_KEY]
                                                                               [PORTAUDIO_CONFIG_ROOT_KEY];
    if (config) {
        latencyInConfig = config.getValue(
            PORTAUDIO_CONFIG_SUGGESTED_LATENCY_KEY,
            &suggestedLatency,
            suggestedLatency,
            &rapidjson::Value::IsDouble,
            &rapidjson::Value::GetDouble);
    }

    return latencyInConfig;
}

>>>>>>> 6a4f9f01
}  // namespace sampleApp
}  // namespace alexaClientSDK<|MERGE_RESOLUTION|>--- conflicted
+++ resolved
@@ -591,7 +591,6 @@
         ConsolePrinter::simplePrint("Failed to initialize PortAudio");
         return false;
     }
-<<<<<<< HEAD
     err = Pa_OpenDefaultStream(
         &m_paStream,
         NUM_INPUT_CHANNELS,
@@ -606,7 +605,6 @@
     audioData_SDS.resize(PREFERRED_SAMPLES_PER_CALLBACK_FOR_ALSA);
 
 #if 0
-=======
 
     PaTime suggestedLatency;
     bool latencyInConfig = getConfigSuggestedLatency(suggestedLatency);
@@ -644,7 +642,6 @@
             this);
     }
 
->>>>>>> 6a4f9f01
     if (err != paNoError) {
         ConsolePrinter::simplePrint("Failed to open PortAudio default stream");
         printf(" Failed to open PortAudio default stream \n");
@@ -912,7 +909,6 @@
     return paContinue;
 }
 
-<<<<<<< HEAD
 void PortAudioMicrophoneWrapper::do_pcm_read() {
     dsp_process = std::thread (&PortAudioMicrophoneWrapper::do_dsp_processing ,this);
 
@@ -1028,7 +1024,7 @@
 error:
     if (handle) snd_pcm_close(handle);
 }
-=======
+
 bool PortAudioMicrophoneWrapper::getConfigSuggestedLatency(PaTime& suggestedLatency) {
     bool latencyInConfig = false;
     auto config = avsCommon::utils::configuration::ConfigurationNode::getRoot()[SAMPLE_APP_CONFIG_ROOT_KEY]
@@ -1045,6 +1041,5 @@
     return latencyInConfig;
 }
 
->>>>>>> 6a4f9f01
 }  // namespace sampleApp
 }  // namespace alexaClientSDK