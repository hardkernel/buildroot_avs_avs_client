--- conflicted
+++ resolved
@@ -53,8 +53,17 @@
     "#     RenderPlayerInfoCard                                                    \n"
     "#-----------------------------------------------------------------------------\n";
 
-<<<<<<< HEAD
-void GuiRenderer::renderTemplateCard(const std::string& jsonPayload) {
+static const std::string RENDER_PLAYER_INFO_CLEARED =
+    "##############################################################################\n"
+    "#     RenderPlayerInfoCard - Cleared                                          \n"
+    "##############################################################################\n";
+
+void GuiRenderer::renderTemplateCard(const std::string& jsonPayload, avsCommon::avs::FocusState focusState) {
+    rapidjson::Document payload;
+    rapidjson::ParseResult result = payload.Parse(jsonPayload);
+    if (!result) {
+        return;
+    }
 #ifdef DISPLAYCARD_AML
     int res;
     const char* m_str;
@@ -64,7 +73,7 @@
 
     m_str = s_str.data();
 
-    ACSDK_DEBUG9(LX(jsonPayload));
+    //ACSDK_DEBUG9(LX(jsonPayload));
 
     res = disp_connection(DISPLAYCARD_SERVER);
     if (res < 0) ConsolePrinter::simplePrint("renderTemplateCard:disp connection fail!");
@@ -73,19 +82,6 @@
         if (res < 0) ConsolePrinter::simplePrint("renderTemplateCard:disp send fail!");
     }
 #endif
-=======
-static const std::string RENDER_PLAYER_INFO_CLEARED =
-    "##############################################################################\n"
-    "#     RenderPlayerInfoCard - Cleared                                          \n"
-    "##############################################################################\n";
-
-void GuiRenderer::renderTemplateCard(const std::string& jsonPayload, avsCommon::avs::FocusState focusState) {
->>>>>>> 6a4f9f01
-    rapidjson::Document payload;
-    rapidjson::ParseResult result = payload.Parse(jsonPayload);
-    if (!result) {
-        return;
-    }
 
     std::string templateType;
     if (!avsCommon::utils::json::jsonUtils::retrieveValue(payload, TEMPLATE_TYPE_TAG, &templateType)) {
@@ -122,9 +118,14 @@
 
 void GuiRenderer::renderPlayerInfoCard(
     const std::string& jsonPayload,
-<<<<<<< HEAD
-    TemplateRuntimeObserverInterface::AudioPlayerInfo info) {
+    TemplateRuntimeObserverInterface::AudioPlayerInfo info,
+    avsCommon::avs::FocusState focusState) {
 
+    rapidjson::Document payload;
+    rapidjson::ParseResult result = payload.Parse(jsonPayload);
+    if (!result) {
+        return;
+    }
 #ifdef DISPLAYCARD_AML
     int res;
     const char* m_str;
@@ -141,17 +142,8 @@
         if (res < 0) ConsolePrinter::simplePrint("renderPlayerInfoCard:disp send fail!");
     }
 #endif
-=======
-    TemplateRuntimeObserverInterface::AudioPlayerInfo info,
-    avsCommon::avs::FocusState focusState) {
->>>>>>> 6a4f9f01
-    rapidjson::Document payload;
-    rapidjson::ParseResult result = payload.Parse(jsonPayload);
-    if (!result) {
-        return;
-    }
 
-    ACSDK_DEBUG9(LX(jsonPayload));
+    //ACSDK_DEBUG9(LX(jsonPayload));
 
     std::string audioItemId;
     if (!avsCommon::utils::json::jsonUtils::retrieveValue(payload, AUDIO_ITEM_ID_TAG, &audioItemId)) {
