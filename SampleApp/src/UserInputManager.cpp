--- conflicted
+++ resolved
@@ -68,57 +68,17 @@
 }
 
 void UserInputManager::run() {
-    char x;
     if (!m_interactionManager) {
         return;
     }
-<<<<<<< HEAD
-
+	
+	if (menuMode == "front") {
+	    while (true) {
+		    sleep(100);
+	    }
+    }
+	
     m_interactionManager->begin(menuMode);
-    while(true) {
-        if (menuMode == "front") {
-            std::cin >> x;
-            x = ::tolower(x);
-            if (x == QUIT) {
-                m_interactionManager->sampleapp_exit();
-                return;
-            } else if (x == INFO) {
-                m_interactionManager->help();
-            } else if (x == MIC_TOGGLE) {
-                m_interactionManager->microphoneToggle();
-            } else if (x == HOLD) {
-                m_interactionManager->holdToggled();
-            } else if (x == TAP) {
-                m_interactionManager->tap();
-            } else if (x == STOP) {
-                m_interactionManager->stopForegroundActivity();
-            } else if (x == PLAY) {
-                m_interactionManager->playbackPlay();
-            } else if (x == PAUSE) {
-                m_interactionManager->playbackPause();
-            } else if (x == NEXT) {
-                m_interactionManager->playbackNext();
-            } else if (x == PREVIOUS) {
-                m_interactionManager->playbackPrevious();
-            } else if (x == SETTINGS) {
-                m_interactionManager->settings();
-                char y;
-                std::cin >> y;
-                // Check the Setting which has to be changed.
-                switch (y) {
-                    case (char)SettingsValues::LOCALE: {
-                        char localeValue;
-                        m_interactionManager->locale();
-                        std::cin >> localeValue;
-                        auto searchLocale = LOCALE_VALUES.find(localeValue);
-                        if (searchLocale != LOCALE_VALUES.end()) {
-                            m_interactionManager->changeSetting("locale", searchLocale->second);
-                        } else {
-                            m_interactionManager->errorValue();
-                        }
-                        break;
-=======
-    m_interactionManager->begin();
     while (true) {
         char x;
         std::cin >> x;
@@ -159,18 +119,9 @@
                         m_interactionManager->changeSetting("locale", searchLocale->second);
                     } else {
                         m_interactionManager->errorValue();
->>>>>>> 2cc16d8c
                     }
-                    default:
-                        m_interactionManager->errorValue();
-                        break;
+                    break;
                 }
-<<<<<<< HEAD
-                m_interactionManager->help();
-            }
-        } else {
-            sleep(10);
-=======
                     m_interactionManager->help();
             }
         } else if (x == SPEAKER_CONTROL) {
@@ -206,7 +157,6 @@
                     }
                 }
             }
->>>>>>> 2cc16d8c
         }
     }
 }
