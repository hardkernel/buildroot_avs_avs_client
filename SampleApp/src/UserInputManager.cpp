/*
 * UserInputManager.cpp
 *
 * Copyright (c) 2017 Amazon.com, Inc. or its affiliates. All Rights Reserved.
 *
 * Licensed under the Apache License, Version 2.0 (the "License").
 * You may not use this file except in compliance with the License.
 * A copy of the License is located at
 *
 *     http://aws.amazon.com/apache2.0/
 *
 * or in the "license" file accompanying this file. This file is distributed
 * on an "AS IS" BASIS, WITHOUT WARRANTIES OR CONDITIONS OF ANY KIND, either
 * express or implied. See the License for the specific language governing
 * permissions and limitations under the License.
 */

#include "SampleApp/UserInputManager.h"
#include "SampleApp/ConsolePrinter.h"

#include <cctype>

namespace alexaClientSDK {
namespace sampleApp {

static const char HOLD = 'h';
static const char TAP = 't';
static const char QUIT = 'q';
static const char INFO = 'i';
static const char MIC_TOGGLE = 'm';
static const char STOP = 's';
static const char PLAY = '1';
static const char PAUSE = '2';
static const char NEXT = '3';
static const char PREVIOUS = '4';
static const char SETTINGS = 'c';

enum class SettingsValues : char { LOCALE = '1' };

static const std::unordered_map<char, std::string> LOCALE_VALUES({{'1', "en-US"}, {'2', "en-GB"}, {'3', "de-DE"}});

std::unique_ptr<UserInputManager> UserInputManager::create(std::shared_ptr<InteractionManager> interactionManager) {
    if (!interactionManager) {
        ConsolePrinter::simplePrint("Invalid InteractionManager passed to UserInputManager");
        return nullptr;
    }
    return std::unique_ptr<UserInputManager>(new UserInputManager(interactionManager));
}

UserInputManager::UserInputManager(std::shared_ptr<InteractionManager> interactionManager) :
        m_interactionManager{interactionManager} {
}

void UserInputManager::setMode(const string& rmode) {
    std::cout<<"UserInputManager runMode:"<<rmode<<std::endl;
    menuMode = rmode;
}

void UserInputManager::run() {
    char x;
    if (!m_interactionManager) {
        return;
    }
<<<<<<< HEAD
    m_interactionManager->begin(menuMode);
    while(true) {
        if (menuMode == "front") {
            std::cin >> x;
            x = ::tolower(x);
            if (x == QUIT) {
                m_interactionManager->sampleapp_exit();
                return;
            } else if (x == INFO) {
                m_interactionManager->help();
            } else if (x == MIC_TOGGLE) {
                m_interactionManager->microphoneToggle();
            } else if (x == HOLD) {
                m_interactionManager->holdToggled();
            } else if (x == TAP) {
                m_interactionManager->tap();
            } else if (x == STOP) {
                m_interactionManager->stopForegroundActivity();
            }
        } else {
            sleep(10);
=======
    m_interactionManager->begin();
    while (true) {
        char x;
        std::cin >> x;
        x = ::tolower(x);
        if (x == QUIT) {
            return;
        } else if (x == INFO) {
            m_interactionManager->help();
        } else if (x == MIC_TOGGLE) {
            m_interactionManager->microphoneToggle();
        } else if (x == HOLD) {
            m_interactionManager->holdToggled();
        } else if (x == TAP) {
            m_interactionManager->tap();
        } else if (x == STOP) {
            m_interactionManager->stopForegroundActivity();
        } else if (x == PLAY) {
            m_interactionManager->playbackPlay();
        } else if (x == PAUSE) {
            m_interactionManager->playbackPause();
        } else if (x == NEXT) {
            m_interactionManager->playbackNext();
        } else if (x == PREVIOUS) {
            m_interactionManager->playbackPrevious();
        } else if (x == SETTINGS) {
            m_interactionManager->settings();
            char y;
            std::cin >> y;
            // Check the Setting which has to be changed.
            switch (y) {
                case (char)SettingsValues::LOCALE: {
                    char localeValue;
                    m_interactionManager->locale();
                    std::cin >> localeValue;
                    auto searchLocale = LOCALE_VALUES.find(localeValue);
                    if (searchLocale != LOCALE_VALUES.end()) {
                        m_interactionManager->changeSetting("locale", searchLocale->second);
                    } else {
                        m_interactionManager->errorValue();
                    }
                    break;
                }
                default:
                    m_interactionManager->errorValue();
                    break;
            }
            m_interactionManager->help();
>>>>>>> 382f565f
        }
    }
}

}  // namespace sampleApp
}  // namespace alexaClientSDK<|MERGE_RESOLUTION|>--- conflicted
+++ resolved
@@ -61,7 +61,7 @@
     if (!m_interactionManager) {
         return;
     }
-<<<<<<< HEAD
+
     m_interactionManager->begin(menuMode);
     while(true) {
         if (menuMode == "front") {
@@ -83,56 +83,6 @@
             }
         } else {
             sleep(10);
-=======
-    m_interactionManager->begin();
-    while (true) {
-        char x;
-        std::cin >> x;
-        x = ::tolower(x);
-        if (x == QUIT) {
-            return;
-        } else if (x == INFO) {
-            m_interactionManager->help();
-        } else if (x == MIC_TOGGLE) {
-            m_interactionManager->microphoneToggle();
-        } else if (x == HOLD) {
-            m_interactionManager->holdToggled();
-        } else if (x == TAP) {
-            m_interactionManager->tap();
-        } else if (x == STOP) {
-            m_interactionManager->stopForegroundActivity();
-        } else if (x == PLAY) {
-            m_interactionManager->playbackPlay();
-        } else if (x == PAUSE) {
-            m_interactionManager->playbackPause();
-        } else if (x == NEXT) {
-            m_interactionManager->playbackNext();
-        } else if (x == PREVIOUS) {
-            m_interactionManager->playbackPrevious();
-        } else if (x == SETTINGS) {
-            m_interactionManager->settings();
-            char y;
-            std::cin >> y;
-            // Check the Setting which has to be changed.
-            switch (y) {
-                case (char)SettingsValues::LOCALE: {
-                    char localeValue;
-                    m_interactionManager->locale();
-                    std::cin >> localeValue;
-                    auto searchLocale = LOCALE_VALUES.find(localeValue);
-                    if (searchLocale != LOCALE_VALUES.end()) {
-                        m_interactionManager->changeSetting("locale", searchLocale->second);
-                    } else {
-                        m_interactionManager->errorValue();
-                    }
-                    break;
-                }
-                default:
-                    m_interactionManager->errorValue();
-                    break;
-            }
-            m_interactionManager->help();
->>>>>>> 382f565f
         }
     }
 }
