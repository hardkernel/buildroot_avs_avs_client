/*
 * UIManager.cpp
 *
 * Copyright (c) 2017 Amazon.com, Inc. or its affiliates. All Rights Reserved.
 *
 * Licensed under the Apache License, Version 2.0 (the "License").
 * You may not use this file except in compliance with the License.
 * A copy of the License is located at
 *
 *     http://aws.amazon.com/apache2.0/
 *
 * or in the "license" file accompanying this file. This file is distributed
 * on an "AS IS" BASIS, WITHOUT WARRANTIES OR CONDITIONS OF ANY KIND, either
 * express or implied. See the License for the specific language governing
 * permissions and limitations under the License.
 */

#include <sstream>

#include "SampleApp/UIManager.h"

#include <AVSCommon/SDKInterfaces/DialogUXStateObserverInterface.h>

#include "SampleApp/ConsolePrinter.h"

namespace alexaClientSDK {
namespace sampleApp {

using namespace avsCommon::sdkInterfaces;

static const std::string ALEXA_WELCOME_MESSAGE =
    "                  #    #     #  #####      #####  ######  #    #              \n"
    "                 # #   #     # #     #    #     # #     # #   #               \n"
    "                #   #  #     # #          #       #     # #  #                \n"
    "               #     # #     #  #####      #####  #     # ###                 \n"
    "               #######  #   #        #          # #     # #  #                \n"
    "               #     #   # #   #     #    #     # #     # #   #               \n"
    "               #     #    #     #####      #####  ######  #    #              \n"
    "                                                                              \n"
    "       #####                                           #                      \n"
    "      #     #   ##   #    # #####  #      ######      # #   #####  #####      \n"
    "      #        #  #  ##  ## #    # #      #          #   #  #    # #    #     \n"
    "       #####  #    # # ## # #    # #      #####     #     # #    # #    #     \n"
    "            # ###### #    # #####  #      #         ####### #####  #####      \n"
    "      #     # #    # #    # #      #      #         #     # #      #          \n"
    "       #####  #    # #    # #      ###### ######    #     # #      #          \n";

static const std::string HELP_MESSAGE =
    "+----------------------------------------------------------------------------+\n"
    "|                                  Options:                                  |\n"
#ifdef KWD
    "| Wake word:                                                                 |\n"
    "|       Simply say Alexa and begin your query.                               |\n"
#endif
    "| Tap to talk:                                                               |\n"
    "|       Press 't' and Enter followed by your query (no need for the 'Alexa').|\n"
    "| Hold to talk:                                                              |\n"
    "|       Press 'h' followed by Enter to simulate holding a button.            |\n"
    "|       Then say your query (no need for the 'Alexa').                       |\n"
    "|       Press 'h' followed by Enter to simulate releasing a button.          |\n"
    "| Stop an interaction:                                                       |\n"
    "|       Press 's' and Enter to stop an ongoing interaction.                  |\n"
#ifdef KWD
    "| Privacy mode (microphone off):                                             |\n"
    "|       Press 'm' and Enter to turn on and off the microphone.               |\n"
#endif
    "| Playback Controls:                                                         |\n"
    "|       Press '1' for a 'PLAY' button press.                                 |\n"
    "|       Press '2' for a 'PAUSE' button press.                                |\n"
    "|       Press '3' for a 'NEXT' button press.                                 |\n"
    "|       Press '4' for a 'PREVIOUS' button press.                             |\n"
    "| Settings:                                                                  |\n"
    "|       Press 'c' followed by Enter at any time to see the settings screen.  |\n"
    "| Speaker Control:                                                           |\n"
    "|       Press 'p' followed by Enter at any time to adjust speaker settings.  |\n"
    "| Info:                                                                      |\n"
    "|       Press 'i' followed by Enter at any time to see the help screen.      |\n"
    "| Quit:                                                                      |\n"
    "|       Press 'q' followed by Enter at any time to quit the application.     |\n"
    "+----------------------------------------------------------------------------+\n";

static const std::string SETTINGS_MESSAGE =
    "+----------------------------------------------------------------------------+\n"
    "|                          Setting Options:                                  |\n"
    "| Change Language:                                                           |\n"
    "|       Press '1' followed by Enter to see language options.                 |\n"
    "+----------------------------------------------------------------------------+\n";

static const std::string LOCALE_MESSAGE =
    "+----------------------------------------------------------------------------+\n"
    "|                          Language Options:                                 |\n"
    "|                                                                            |\n"
    "| Press '1' followed by Enter to change the language to US English.          |\n"
    "| Press '2' followed by Enter to change the language to UK English.          |\n"
    "| Press '3' followed by Enter to change the language to German.              |\n"
    "+----------------------------------------------------------------------------+\n";

<<<<<<< HEAD
static int ledres = 0;
static int ledstate = -1;
static struct leds state[]={
    {1,1,9,3,_RED,_POSITIVE,_MOVE},
    {6,1,7,0,_RED,_SKIP,_MOVE},
    {2,1,9,0,_RED,_POSITIVE,_MOVE},
    {6,1,8,0,_RED,_SKIP,_STATIC},
    {0,0,0,0,_RED,_SKIP,_OTHER},
    {1,1,1,0,_RED,_POSITIVE,_MOVE},
};
=======
static const std::string SPEAKER_CONTROL_MESSAGE =
    "+----------------------------------------------------------------------------+\n"
    "|                          Speaker Options:                                  |\n"
    "|                                                                            |\n"
    "| Press '1' followed by Enter to modify AVS_SYNCED typed speakers.           |\n"
    "|       AVS_SYNCED Speakers Control Volume For: Speech, Content.             |\n"
    "| Press '2' followed by Enter to modify LOCAL typed speakers.                |\n"
    "|       LOCAL Speakers Control Volume For: Alerts.                           |\n"
    "+----------------------------------------------------------------------------+\n";

static const std::string VOLUME_CONTROL_MESSAGE =
    "+----------------------------------------------------------------------------+\n"
    "|                          Volume Options:                                   |\n"
    "|                                                                            |\n"
    "| Press '1' followed by Enter to increase the volume.                        |\n"
    "| Press '2' followed by Enter to decrease the volume.                        |\n"
    "| Press '3' followed by Enter to mute the volume.                            |\n"
    "| Press '4' followed by Enter to unmute the volume.                          |\n"
    "| Press 'i' to display this help screen.                                     |\n"
    "| Press 'q' to exit Volume Control Mode.                                     |\n"
    "+----------------------------------------------------------------------------+\n";
>>>>>>> 2cc16d8c

void UIManager::onDialogUXStateChanged(DialogUXState state) {
    m_executor.submit([this, state]() {
        if (state == m_dialogState) {
            return;
        }
        m_dialogState = state;
        printState();
    });
}

void UIManager::led_release() {
    ledres = ledShow(&state[4]);
    if (ledres < 0) printf("[%d]ledShow stop state err!\n", __LINE__);
    ledres = ledRelease();
    if (ledres < 0) printf("[%d]ledRelease err!\n", __LINE__);
    ledstate = -1;
    ConsolePrinter::prettyPrint("led release .....ok!");
}

void UIManager::led_init() {
    if (ledstate == -1) {
        ledres = ledInit();
        if (ledres < 0) printf("[%d]ledInit err!\n", __LINE__);
        ledstate=1;
        ConsolePrinter::prettyPrint("led init .....ok!");
    }
}

void UIManager::onConnectionStatusChanged(const Status status, const ChangedReason reason) {
    m_executor.submit([this, status] () {
            if (m_connectionStatus == status) {
                return;
            printState();
            if (m_connectionStatus == avsCommon::sdkInterfaces::ConnectionStatusObserverInterface::Status::PENDING) {
                this->led_init();
            }
        }
        m_connectionStatus = status;
        printState();
    });
}

void UIManager::onSettingChanged(const std::string& key, const std::string& value) {
    m_executor.submit([key, value]() {
        std::string msg = key + " set to " + value;
        ConsolePrinter::prettyPrint(msg);
    });
}

void UIManager::onSpeakerSettingsChanged(
    const SpeakerManagerObserverInterface::Source& source,
    const SpeakerInterface::Type& type,
    const SpeakerInterface::SpeakerSettings& settings) {
    m_executor.submit([source, type, settings]() {
        std::ostringstream oss;
        oss << "SOURCE:" << source << " TYPE:" << type << " VOLUME:" << static_cast<int>(settings.volume)
            << " MUTE:" << settings.mute;
        ConsolePrinter::prettyPrint(oss.str());
    });
}

void UIManager::printWelcomeScreen() {
    m_executor.submit([]() { ConsolePrinter::simplePrint(ALEXA_WELCOME_MESSAGE); });
}

void UIManager::printHelpScreen() {
    m_executor.submit([]() { ConsolePrinter::simplePrint(HELP_MESSAGE); });
}

void UIManager::printSettingsScreen() {
    m_executor.submit([]() { ConsolePrinter::simplePrint(SETTINGS_MESSAGE); });
}

void UIManager::printLocaleScreen() {
    m_executor.submit([]() { ConsolePrinter::simplePrint(LOCALE_MESSAGE); });
}

void UIManager::printSpeakerControlScreen() {
    m_executor.submit([]() { ConsolePrinter::simplePrint(SPEAKER_CONTROL_MESSAGE); });
}

void UIManager::printVolumeControlScreen() {
    m_executor.submit([]() { ConsolePrinter::simplePrint(VOLUME_CONTROL_MESSAGE); });
}

void UIManager::printErrorScreen() {
    m_executor.submit([]() { ConsolePrinter::prettyPrint("Invalid Option"); });
}

void UIManager::microphoneOff() {
    m_executor.submit(
        [] () {
            ledres = ledShow(&state[5]); if (ledres < 0) printf("[%d]ledShow Idle state err!\n", __LINE__);
            ConsolePrinter::prettyPrint("Microphone Off!");
        }
    );
}

void UIManager::microphoneOn() {
    m_executor.submit([this]() { printState(); });
}

void UIManager::printState() {
    if (m_connectionStatus == avsCommon::sdkInterfaces::ConnectionStatusObserverInterface::Status::DISCONNECTED) {
        ConsolePrinter::prettyPrint("Client not connected!");
    } else if (m_connectionStatus == avsCommon::sdkInterfaces::ConnectionStatusObserverInterface::Status::PENDING) {
        ConsolePrinter::prettyPrint("Connecting...");
    } else if (m_connectionStatus == avsCommon::sdkInterfaces::ConnectionStatusObserverInterface::Status::CONNECTED) {
        switch (m_dialogState) {
            case DialogUXState::IDLE:
                ledres = ledShow(&state[0]); if (ledres < 0) printf("[%d]ledShow Idle state err!\n", __LINE__);
                ConsolePrinter::prettyPrint("Alexa is currently idle!");
                return;
            case DialogUXState::LISTENING:
                ledres = ledShow(&state[3]); if (ledres < 0) printf("[%d]ledShow Listening state err!\n",__LINE__);
                ConsolePrinter::prettyPrint("Listening...");
                return;
            case DialogUXState::THINKING:
                ledres = ledShow(&state[2]); if (ledres < 0) printf("[%d]ledShow Thinking state err!\n",__LINE__);
                ConsolePrinter::prettyPrint("Thinking...");
                return;
                ;
            case DialogUXState::SPEAKING:
                ledres = ledShow(&state[1]); if (ledres < 0) printf("[%d]ledShow Speaking state err!\n",__LINE__);
                ConsolePrinter::prettyPrint("Speaking...");
                return;
            /*
             * This is an intermediate state after a SPEAK directive is completed. In the case of a speech burst the
             * next SPEAK could kick in or if its the last SPEAK directive ALEXA moves to the IDLE state. So we do
             * nothing for this state.
             */
            case DialogUXState::FINISHED:
                return;
        }
    }
}

}  // namespace sampleApp
}  // namespace alexaClientSDK<|MERGE_RESOLUTION|>--- conflicted
+++ resolved
@@ -95,7 +95,28 @@
     "| Press '3' followed by Enter to change the language to German.              |\n"
     "+----------------------------------------------------------------------------+\n";
 
-<<<<<<< HEAD
+static const std::string SPEAKER_CONTROL_MESSAGE =
+    "+----------------------------------------------------------------------------+\n"
+    "|                          Speaker Options:                                  |\n"
+    "|                                                                            |\n"
+    "| Press '1' followed by Enter to modify AVS_SYNCED typed speakers.           |\n"
+    "|       AVS_SYNCED Speakers Control Volume For: Speech, Content.             |\n"
+    "| Press '2' followed by Enter to modify LOCAL typed speakers.                |\n"
+    "|       LOCAL Speakers Control Volume For: Alerts.                           |\n"
+    "+----------------------------------------------------------------------------+\n";
+
+static const std::string VOLUME_CONTROL_MESSAGE =
+    "+----------------------------------------------------------------------------+\n"
+    "|                          Volume Options:                                   |\n"
+    "|                                                                            |\n"
+    "| Press '1' followed by Enter to increase the volume.                        |\n"
+    "| Press '2' followed by Enter to decrease the volume.                        |\n"
+    "| Press '3' followed by Enter to mute the volume.                            |\n"
+    "| Press '4' followed by Enter to unmute the volume.                          |\n"
+    "| Press 'i' to display this help screen.                                     |\n"
+    "| Press 'q' to exit Volume Control Mode.                                     |\n"
+    "+----------------------------------------------------------------------------+\n";
+
 static int ledres = 0;
 static int ledstate = -1;
 static struct leds state[]={
@@ -106,29 +127,6 @@
     {0,0,0,0,_RED,_SKIP,_OTHER},
     {1,1,1,0,_RED,_POSITIVE,_MOVE},
 };
-=======
-static const std::string SPEAKER_CONTROL_MESSAGE =
-    "+----------------------------------------------------------------------------+\n"
-    "|                          Speaker Options:                                  |\n"
-    "|                                                                            |\n"
-    "| Press '1' followed by Enter to modify AVS_SYNCED typed speakers.           |\n"
-    "|       AVS_SYNCED Speakers Control Volume For: Speech, Content.             |\n"
-    "| Press '2' followed by Enter to modify LOCAL typed speakers.                |\n"
-    "|       LOCAL Speakers Control Volume For: Alerts.                           |\n"
-    "+----------------------------------------------------------------------------+\n";
-
-static const std::string VOLUME_CONTROL_MESSAGE =
-    "+----------------------------------------------------------------------------+\n"
-    "|                          Volume Options:                                   |\n"
-    "|                                                                            |\n"
-    "| Press '1' followed by Enter to increase the volume.                        |\n"
-    "| Press '2' followed by Enter to decrease the volume.                        |\n"
-    "| Press '3' followed by Enter to mute the volume.                            |\n"
-    "| Press '4' followed by Enter to unmute the volume.                          |\n"
-    "| Press 'i' to display this help screen.                                     |\n"
-    "| Press 'q' to exit Volume Control Mode.                                     |\n"
-    "+----------------------------------------------------------------------------+\n";
->>>>>>> 2cc16d8c
 
 void UIManager::onDialogUXStateChanged(DialogUXState state) {
     m_executor.submit([this, state]() {
