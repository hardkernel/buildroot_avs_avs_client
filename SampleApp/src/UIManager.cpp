/*
 * UIManager.cpp
 *
 * Copyright (c) 2017 Amazon.com, Inc. or its affiliates. All Rights Reserved.
 *
 * Licensed under the Apache License, Version 2.0 (the "License").
 * You may not use this file except in compliance with the License.
 * A copy of the License is located at
 *
 *     http://aws.amazon.com/apache2.0/
 *
 * or in the "license" file accompanying this file. This file is distributed
 * on an "AS IS" BASIS, WITHOUT WARRANTIES OR CONDITIONS OF ANY KIND, either
 * express or implied. See the License for the specific language governing
 * permissions and limitations under the License.
 */

#include "SampleApp/UIManager.h"

#include <AVSCommon/SDKInterfaces/DialogUXStateObserverInterface.h>

#include "SampleApp/ConsolePrinter.h"

namespace alexaClientSDK {
namespace sampleApp {

static const std::string ALEXA_WELCOME_MESSAGE =
    "                  #    #     #  #####      #####  ######  #    #              \n"
    "                 # #   #     # #     #    #     # #     # #   #               \n"
    "                #   #  #     # #          #       #     # #  #                \n"
    "               #     # #     #  #####      #####  #     # ###                 \n"
    "               #######  #   #        #          # #     # #  #                \n"
    "               #     #   # #   #     #    #     # #     # #   #               \n"
    "               #     #    #     #####      #####  ######  #    #              \n"
    "                                                                              \n"
    "       #####                                           #                      \n"
    "      #     #   ##   #    # #####  #      ######      # #   #####  #####      \n"
    "      #        #  #  ##  ## #    # #      #          #   #  #    # #    #     \n"
    "       #####  #    # # ## # #    # #      #####     #     # #    # #    #     \n"
    "            # ###### #    # #####  #      #         ####### #####  #####      \n"
    "      #     # #    # #    # #      #      #         #     # #      #          \n"
    "       #####  #    # #    # #      ###### ######    #     # #      #          \n";

static const std::string HELP_MESSAGE =
    "+----------------------------------------------------------------------------+\n"
    "|                                  Options:                                  |\n"
#ifdef KWD
    "| Wake word:                                                                 |\n"
    "|       Simply say Alexa and begin your query.                               |\n"
#endif
    "| Tap to talk:                                                               |\n"
    "|       Press 't' and Enter followed by your query (no need for the 'Alexa').|\n"
    "| Hold to talk:                                                              |\n"
    "|       Press 'h' followed by Enter to simulate holding a button.            |\n"
    "|       Then say your query (no need for the 'Alexa').                       |\n"
    "|       Press 'h' followed by Enter to simulate releasing a button.          |\n"
    "| Stop an interaction:                                                       |\n"
    "|       Press 's' and Enter to stop an ongoing interaction.                  |\n"
#ifdef KWD
    "| Privacy mode (microphone off):                                             |\n"
    "|       Press 'm' and Enter to turn on and off the microphone.               |\n"
#endif
<<<<<<< HEAD
"| Info:                                                                      |\n"
"|       Press 'i' followed by Enter at any time to see the help screen.      |\n"
"| Quit:                                                                      |\n"
"|       Press 'q' followed by Enter at any time to quit the application.     |\n"
"+----------------------------------------------------------------------------+\n";
static int ledres = 0;
static int ledstate = -1;
static struct leds state[]={
    {1,1,9,3,_RED,_POSITIVE,_MOVE},
    {6,1,7,0,_RED,_SKIP,_MOVE},
    {2,1,9,0,_RED,_POSITIVE,_MOVE},
    {6,1,8,0,_RED,_SKIP,_STATIC},
    {0,0,0,0,_RED,_SKIP,_OTHER},
    {6,1,6,0,_RED,_SKIP,_STATIC},
};
=======
    "| Playback Controls:                                                         |\n"
    "|       Press '1' for a 'PLAY' button press.                                 |\n"
    "|       Press '2' for a 'PAUSE' button press.                                |\n"
    "|       Press '3' for a 'NEXT' button press.                                 |\n"
    "|       Press '4' for a 'PREVIOUS' button press.                             |\n"
    "| Settings:                                                                  |\n"
    "|       Press 'c' followed by Enter at any time to see the settings screen.  |\n"
    "| Info:                                                                      |\n"
    "|       Press 'i' followed by Enter at any time to see the help screen.      |\n"
    "| Quit:                                                                      |\n"
    "|       Press 'q' followed by Enter at any time to quit the application.     |\n"
    "+----------------------------------------------------------------------------+\n";

static const std::string SETTINGS_MESSAGE =
    "+----------------------------------------------------------------------------+\n"
    "|                          Setting Options:                                  |\n"
    "| Change Language:                                                           |\n"
    "|       Press '1' followed by Enter to see language options.                 |\n"
    "+----------------------------------------------------------------------------+\n";

static const std::string LOCALE_MESSAGE =
    "+----------------------------------------------------------------------------+\n"
    "|                          Language Options:                                 |\n"
    "|                                                                            |\n"
    "| Press '1' followed by Enter to change the language to US English.          |\n"
    "| Press '2' followed by Enter to change the language to UK English.          |\n"
    "| Press '3' followed by Enter to change the language to German.              |\n"
    "+----------------------------------------------------------------------------+\n";
>>>>>>> 382f565f

void UIManager::onDialogUXStateChanged(DialogUXState state) {
    m_executor.submit([this, state]() {
        if (state == m_dialogState) {
            return;
        }
        m_dialogState = state;
        printState();
    });
}

void UIManager::led_release() {
    ledres = ledShow(&state[4]);
    if (ledres < 0) printf("[%d]ledShow stop state err!\n", __LINE__);
    ledres = ledRelease();
    if (ledres < 0) printf("[%d]ledRelease err!\n", __LINE__);
    ledstate = -1;
    ConsolePrinter::prettyPrint("led release .....ok!");
}

void UIManager::led_init() {
    if (ledstate == -1) {
        ledres = ledInit();
        if (ledres < 0) printf("[%d]ledInit err!\n", __LINE__);
        ledstate=1;
        ConsolePrinter::prettyPrint("led init .....ok!");
    }
}

void UIManager::onConnectionStatusChanged(const Status status, const ChangedReason reason) {
<<<<<<< HEAD
    m_executor.submit(
        [this, status] () {
            if (m_connectionStatus == status) {
                return;
            }
            m_connectionStatus = status;
            printState();
            if (m_connectionStatus == avsCommon::sdkInterfaces::ConnectionStatusObserverInterface::Status::PENDING) {
                this->led_init();
            }
=======
    m_executor.submit([this, status]() {
        if (m_connectionStatus == status) {
            return;
>>>>>>> 382f565f
        }
        m_connectionStatus = status;
        printState();
    });
}

void UIManager::onSettingChanged(const std::string& key, const std::string& value) {
    m_executor.submit([this, key, value]() {
        std::string msg = key + " set to " + value;
        ConsolePrinter::prettyPrint(msg);
    });
}

void UIManager::printWelcomeScreen() {
    m_executor.submit([]() { ConsolePrinter::simplePrint(ALEXA_WELCOME_MESSAGE); });
}

void UIManager::printHelpScreen() {
    m_executor.submit([]() { ConsolePrinter::simplePrint(HELP_MESSAGE); });
}

void UIManager::printSettingsScreen() {
    m_executor.submit([]() { ConsolePrinter::simplePrint(SETTINGS_MESSAGE); });
}

void UIManager::printLocaleScreen() {
    m_executor.submit([]() { ConsolePrinter::simplePrint(LOCALE_MESSAGE); });
}

void UIManager::printErrorScreen() {
    m_executor.submit([]() { ConsolePrinter::prettyPrint("Invalid Option"); });
}

void UIManager::microphoneOff() {
<<<<<<< HEAD
    m_executor.submit(
        [] () {
            ledres = ledShow(&state[5]); if (ledres < 0) printf("[%d]ledShow Idle state err!\n", __LINE__);
            ConsolePrinter::prettyPrint("Microphone Off!");
        }
    );
=======
    m_executor.submit([]() { ConsolePrinter::prettyPrint("Microphone Off!"); });
>>>>>>> 382f565f
}

void UIManager::microphoneOn() {
    m_executor.submit([this]() { printState(); });
}

void UIManager::printState() {
    if (m_connectionStatus == avsCommon::sdkInterfaces::ConnectionStatusObserverInterface::Status::DISCONNECTED) {
        ConsolePrinter::prettyPrint("Client not connected!");
    } else if (m_connectionStatus == avsCommon::sdkInterfaces::ConnectionStatusObserverInterface::Status::PENDING) {
        ConsolePrinter::prettyPrint("Connecting...");
    } else if (m_connectionStatus == avsCommon::sdkInterfaces::ConnectionStatusObserverInterface::Status::CONNECTED) {
        switch (m_dialogState) {
            case DialogUXState::IDLE:
                ledres = ledShow(&state[0]); if (ledres < 0) printf("[%d]ledShow Idle state err!\n", __LINE__);
                ConsolePrinter::prettyPrint("Alexa is currently idle!");
                return;
            case DialogUXState::LISTENING:
                ledres = ledShow(&state[3]); if (ledres < 0) printf("[%d]ledShow Listening state err!\n",__LINE__);
                ConsolePrinter::prettyPrint("Listening...");
                return;
            case DialogUXState::THINKING:
                ledres = ledShow(&state[2]); if (ledres < 0) printf("[%d]ledShow Thinking state err!\n",__LINE__);
                ConsolePrinter::prettyPrint("Thinking...");
                return;
                ;
            case DialogUXState::SPEAKING:
                ledres = ledShow(&state[1]); if (ledres < 0) printf("[%d]ledShow Speaking state err!\n",__LINE__);
                ConsolePrinter::prettyPrint("Speaking...");
                return;
            /*
             * This is an intermediate state after a SPEAK directive is completed. In the case of a speech burst the
             * next SPEAK could kick in or if its the last SPEAK directive ALEXA moves to the IDLE state. So we do
             * nothing for this state.
             */
            case DialogUXState::FINISHED:
                return;
        }
    }
}

}  // namespace sampleApp
}  // namespace alexaClientSDK<|MERGE_RESOLUTION|>--- conflicted
+++ resolved
@@ -60,23 +60,6 @@
     "| Privacy mode (microphone off):                                             |\n"
     "|       Press 'm' and Enter to turn on and off the microphone.               |\n"
 #endif
-<<<<<<< HEAD
-"| Info:                                                                      |\n"
-"|       Press 'i' followed by Enter at any time to see the help screen.      |\n"
-"| Quit:                                                                      |\n"
-"|       Press 'q' followed by Enter at any time to quit the application.     |\n"
-"+----------------------------------------------------------------------------+\n";
-static int ledres = 0;
-static int ledstate = -1;
-static struct leds state[]={
-    {1,1,9,3,_RED,_POSITIVE,_MOVE},
-    {6,1,7,0,_RED,_SKIP,_MOVE},
-    {2,1,9,0,_RED,_POSITIVE,_MOVE},
-    {6,1,8,0,_RED,_SKIP,_STATIC},
-    {0,0,0,0,_RED,_SKIP,_OTHER},
-    {6,1,6,0,_RED,_SKIP,_STATIC},
-};
-=======
     "| Playback Controls:                                                         |\n"
     "|       Press '1' for a 'PLAY' button press.                                 |\n"
     "|       Press '2' for a 'PAUSE' button press.                                |\n"
@@ -105,7 +88,17 @@
     "| Press '2' followed by Enter to change the language to UK English.          |\n"
     "| Press '3' followed by Enter to change the language to German.              |\n"
     "+----------------------------------------------------------------------------+\n";
->>>>>>> 382f565f
+
+static int ledres = 0;
+static int ledstate = -1;
+static struct leds state[]={
+    {1,1,9,3,_RED,_POSITIVE,_MOVE},
+    {6,1,7,0,_RED,_SKIP,_MOVE},
+    {2,1,9,0,_RED,_POSITIVE,_MOVE},
+    {6,1,8,0,_RED,_SKIP,_STATIC},
+    {0,0,0,0,_RED,_SKIP,_OTHER},
+    {6,1,6,0,_RED,_SKIP,_STATIC},
+};
 
 void UIManager::onDialogUXStateChanged(DialogUXState state) {
     m_executor.submit([this, state]() {
@@ -136,22 +129,13 @@
 }
 
 void UIManager::onConnectionStatusChanged(const Status status, const ChangedReason reason) {
-<<<<<<< HEAD
-    m_executor.submit(
-        [this, status] () {
+    m_executor.submit([this, status] () {
             if (m_connectionStatus == status) {
                 return;
-            }
-            m_connectionStatus = status;
             printState();
             if (m_connectionStatus == avsCommon::sdkInterfaces::ConnectionStatusObserverInterface::Status::PENDING) {
                 this->led_init();
             }
-=======
-    m_executor.submit([this, status]() {
-        if (m_connectionStatus == status) {
-            return;
->>>>>>> 382f565f
         }
         m_connectionStatus = status;
         printState();
@@ -186,16 +170,12 @@
 }
 
 void UIManager::microphoneOff() {
-<<<<<<< HEAD
     m_executor.submit(
         [] () {
             ledres = ledShow(&state[5]); if (ledres < 0) printf("[%d]ledShow Idle state err!\n", __LINE__);
             ConsolePrinter::prettyPrint("Microphone Off!");
         }
     );
-=======
-    m_executor.submit([]() { ConsolePrinter::prettyPrint("Microphone Off!"); });
->>>>>>> 382f565f
 }
 
 void UIManager::microphoneOn() {
