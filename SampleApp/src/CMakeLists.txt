--- conflicted
+++ resolved
@@ -1,25 +1,13 @@
-<<<<<<< HEAD
-add_executable(SampleApp 
-    main.cpp 
-    PortAudioMicrophoneWrapper.cpp 
-    InteractionManager.cpp 
-    UserInputManager.cpp
-    UserInputKeyManager.cpp
-=======
 set(SampleApp_SOURCES)
 list(APPEND SampleApp_SOURCES 
     ConnectionObserver.cpp
->>>>>>> 6a4f9f01
     ConsolePrinter.cpp
     GuiRenderer.cpp
+    UserInputKeyManager.cpp
+    KeyEvent.cpp
+    KeyEventProcess.cpp
     InteractionManager.cpp
     KeywordObserver.cpp
-<<<<<<< HEAD
-    ConnectionObserver.cpp
-    SampleApplication.cpp
-    KeyEvent.cpp
-    KeyEventProcess.cpp)
-=======
     PortAudioMicrophoneWrapper.cpp
     UIManager.cpp
     UserInputManager.cpp
@@ -34,26 +22,16 @@
 ENDIF()
 
 add_executable(SampleApp ${SampleApp_SOURCES})
->>>>>>> 6a4f9f01
 
 target_include_directories(SampleApp PUBLIC 
     "${SampleApp_SOURCE_DIR}/include"
     "${MediaPlayer_SOURCE_DIR}/include"
     "${AudioResources_SOURCE_DIR}/include"
-<<<<<<< HEAD
     "${PORTAUDIO_INCLUDE_DIR}"
     "${LEDRING_INCLUDE_DIR}"
     "${DISPLAYCARD_INCLUDE_DIR}"
     "${KWD_SOURCE_DIR}/include"
-    "${KWD_SOURCE_DIR}/DSP/include" )
-
-target_link_libraries(SampleApp 
-    DefaultClient
-    AuthDelegate 
-    MediaPlayer
-    "${LEDRING_LIB_PATH}"
-    "${DISPLAYCARD_LIB_PATH}"
-=======
+    "${KWD_SOURCE_DIR}/DSP/include"
     "${RegistrationManager_SOURCE_DIR}/include"
     "${ESP_SOURCE_DIR}/include"
     "${PORTAUDIO_INCLUDE_DIR}")
@@ -62,8 +40,9 @@
     DefaultClient
     AuthDelegate
     MediaPlayer
+    "${LEDRING_LIB_PATH}"
+    "${DISPLAYCARD_LIB_PATH}"
     ESP
->>>>>>> 6a4f9f01
     "${PORTAUDIO_LIB_PATH}")
 
 if(KITTAI_KEY_WORD_DETECTOR)
@@ -89,11 +68,8 @@
 elseif(${CMAKE_SYSTEM_NAME} MATCHES "Linux")
     target_link_libraries(SampleApp
       rt m pthread asound)
-<<<<<<< HEAD
 elseif(${CMAKE_SYSTEM_NAME} MATCHES "Windows")
     message(FATAL_ERROR "Windows is unsupported at the moment")
-=======
->>>>>>> 6a4f9f01
 endif()
 #install target
 install(TARGETS     SampleApp
