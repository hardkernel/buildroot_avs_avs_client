set(SampleApp_SOURCES)
list(APPEND SampleApp_SOURCES 
    ConnectionObserver.cpp
    ConsolePrinter.cpp
    GuiRenderer.cpp
    UserInputKeyManager.cpp
    KeyEvent.cpp
    KeyEventProcess.cpp
    InteractionManager.cpp
    KeywordObserver.cpp
    PortAudioMicrophoneWrapper.cpp
    UIManager.cpp
    UserInputManager.cpp
    SampleApplication.cpp
    main.cpp)

IF (HAS_EXTERNAL_MEDIA_PLAYER_ADAPTERS)
    file(GLOB_RECURSE SRC_FILE ${CMAKE_CURRENT_SOURCE_DIR}/ExternalMediaAdapterRegistration/*.cpp)
    foreach(myfile ${SRC_FILE})
       list(APPEND SampleApp_SOURCES ${myfile})
    endforeach(myfile)
ENDIF()

add_executable(SampleApp ${SampleApp_SOURCES})

target_include_directories(SampleApp PUBLIC 
    "${SampleApp_SOURCE_DIR}/include"
    "${MediaPlayer_SOURCE_DIR}/include"
    "${AudioResources_SOURCE_DIR}/include"
    "${PORTAUDIO_INCLUDE_DIR}"
    "${LEDRING_INCLUDE_DIR}"
    "${DISPLAYCARD_INCLUDE_DIR}"
    "${KWD_SOURCE_DIR}/include"
    "${KWD_SOURCE_DIR}/DSP/include"
    "${RegistrationManager_SOURCE_DIR}/include"
    "${ESP_SOURCE_DIR}/include"
    "${PORTAUDIO_INCLUDE_DIR}")

target_link_libraries(SampleApp 
    DefaultClient
    CapabilitiesDelegate
    CBLAuthDelegate
    MediaPlayer
<<<<<<< HEAD
    "${LEDRING_LIB_PATH}"
    "${DISPLAYCARD_LIB_PATH}"
=======
    SQLiteStorage
>>>>>>> 32f85e26
    ESP
    "${PORTAUDIO_LIB_PATH}")

if(KWD)
    target_link_libraries(SampleApp KeywordDetectorProvider)
endif()

if(DSP_KEY_WORD_DETECTOR)
    target_link_libraries(SampleApp DSP)
endif()

if (${CMAKE_SYSTEM_NAME} MATCHES "Darwin")
    target_link_libraries(SampleApp
        "-framework CoreAudio"
        "-framework AudioToolbox"
        "-framework AudioUnit"
        "-framework CoreServices"
        "-framework Carbon")
elseif(${CMAKE_SYSTEM_NAME} MATCHES "Linux")
    target_link_libraries(SampleApp
      rt m pthread asound)
elseif(${CMAKE_SYSTEM_NAME} MATCHES "Windows")
    message(FATAL_ERROR "Windows is unsupported at the moment")
endif()
#install target
install(TARGETS     SampleApp
        DESTINATION "${CMAKE_INSTALL_PREFIX}/bin")<|MERGE_RESOLUTION|>--- conflicted
+++ resolved
@@ -31,6 +31,7 @@
     "${LEDRING_INCLUDE_DIR}"
     "${DISPLAYCARD_INCLUDE_DIR}"
     "${KWD_SOURCE_DIR}/include"
+    "${KWD_SOURCE_DIR}/KWDProvider/include"
     "${KWD_SOURCE_DIR}/DSP/include"
     "${RegistrationManager_SOURCE_DIR}/include"
     "${ESP_SOURCE_DIR}/include"
@@ -41,12 +42,9 @@
     CapabilitiesDelegate
     CBLAuthDelegate
     MediaPlayer
-<<<<<<< HEAD
     "${LEDRING_LIB_PATH}"
     "${DISPLAYCARD_LIB_PATH}"
-=======
     SQLiteStorage
->>>>>>> 32f85e26
     ESP
     "${PORTAUDIO_LIB_PATH}")
 
