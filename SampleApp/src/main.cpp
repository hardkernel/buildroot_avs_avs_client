--- conflicted
+++ resolved
@@ -37,14 +37,8 @@
 #if defined(KWD_KITTAI) || defined(KWD_SENSORY)
     if (argc < 3) {
         alexaClientSDK::sampleApp::ConsolePrinter::simplePrint(
-<<<<<<< HEAD
-                "USAGE[1]: " +
-                std::string(argv[0]) + 
-                " <path_to_AlexaClientSDKConfig.json> <path_to_inputs_folder> [log_level]");
-=======
             "USAGE: " + std::string(argv[0]) +
             " <path_to_AlexaClientSDKConfig.json> <path_to_inputs_folder> [log_level]");
->>>>>>> 382f565f
         return EXIT_FAILURE;
     } else {
         pathToInputFolder = std::string(argv[2]);
@@ -55,11 +49,7 @@
 #else
     if (argc < 2) {
         alexaClientSDK::sampleApp::ConsolePrinter::simplePrint(
-<<<<<<< HEAD
-                "USAGE[2]: " + std::string(argv[0]) + " <path_to_AlexaClientSDKConfig.json>");
-=======
             "USAGE: " + std::string(argv[0]) + " <path_to_AlexaClientSDKConfig.json> [log_level]");
->>>>>>> 382f565f
         return EXIT_FAILURE;
     } else {
         logLevel = "NONE";
