/*
 * UrlSource.cpp
 *
 * Copyright 2017 Amazon.com, Inc. or its affiliates. All Rights Reserved.
 *
 * Licensed under the Apache License, Version 2.0 (the "License").
 * You may not use this file except in compliance with the License.
 * A copy of the License is located at
 *
 *     http://aws.amazon.com/apache2.0/
 *
 * or in the "license" file accompanying this file. This file is distributed
 * on an "AS IS" BASIS, WITHOUT WARRANTIES OR CONDITIONS OF ANY KIND, either
 * express or implied. See the License for the specific language governing
 * permissions and limitations under the License.
 */

#include <cstring>

#include <AVSCommon/Utils/Logger/Logger.h>

#include "MediaPlayer/UrlSource.h"

namespace alexaClientSDK {
namespace mediaPlayer {

using namespace avsCommon::utils;
using namespace avsCommon::utils::mediaPlayer;
using namespace avsCommon::avs::attachment;
using namespace avsCommon::utils::playlistParser;

/// String to identify log entries originating from this file.
static const std::string TAG("UrlSource");

/**
 * Create a LogEntry using this file's TAG and the specified event string.
 *
 * @param The event string for this @c LogEntry.
 */
#define LX(event) alexaClientSDK::avsCommon::utils::logger::LogEntry(TAG, event)

std::shared_ptr<UrlSource> UrlSource::create(
    PipelineInterface* pipeline,
    std::shared_ptr<PlaylistParserInterface> playlistParser,
    const std::string& url) {
    if (!pipeline) {
        ACSDK_ERROR(LX("createFailed").d("reason", "nullPipeline"));
        return nullptr;
    }
    if (!playlistParser) {
        ACSDK_ERROR(LX("createFailed").d("reason", "nullPlaylistParser"));
        return nullptr;
    }
    ACSDK_DEBUG9(LX("UrlSourceCreate").sensitive("url", url));
    std::shared_ptr<UrlSource> result(new UrlSource(pipeline, playlistParser, url));
    if (result->init()) {
        return result;
    }
    return nullptr;
}

UrlSource::UrlSource(
<<<<<<< HEAD
        PipelineInterface* pipeline,
        std::shared_ptr<PlaylistParserInterface> playlistParser,
        const std::string& url) :
            m_url{url},
            m_playlistParser{playlistParser},
            m_pipeline{pipeline} {
                m_hasReceivedAPlaylistCallback = false;
=======
    PipelineInterface* pipeline,
    std::shared_ptr<PlaylistParserInterface> playlistParser,
    const std::string& url) :
        m_url{url},
        m_playlistParser{playlistParser},
        m_hasReceivedAPlaylistCallback{false},
        m_isValid{true},
        m_pipeline{pipeline} {
>>>>>>> 382f565f
}

bool UrlSource::init() {
    ACSDK_DEBUG(LX("initCalledForUrlSource"));
    /*
     * The reason we are excluding M3U8 from parsing is because GStreamer is able to handle M3U8 playlists and because
     * we've had trouble getting GStreamer to play Audible after parsing the Audible playlist into individual URLs that
     * point to audio. Once we implement our own full HTTP client, this may be removed.
     */
    if (!m_playlistParser->parsePlaylist(m_url, shared_from_this(), {PlaylistParserInterface::PlaylistType::M3U8})) {
        ACSDK_ERROR(LX("initFailed").d("reason", "startingParsePlaylistFailed"));
        return false;
    }

    auto decoder = gst_element_factory_make("uridecodebin", "decoder");
    if (!decoder) {
        ACSDK_ERROR(LX("initFailed").d("reason", "createDecoderElementFailed"));
        return false;
    }

    if (!gst_bin_add(GST_BIN(m_pipeline->getPipeline()), decoder)) {
        ACSDK_ERROR(LX("initFailed").d("reason", "addingDecoderToPipelineFailed"));
        gst_object_unref(decoder);
        return false;
    }

    m_pipeline->setAppSrc(nullptr);
    m_pipeline->setDecoder(decoder);

    return true;
}

bool UrlSource::hasAdditionalData() {
    std::lock_guard<std::mutex> lock{m_mutex};
    if (m_url.empty()) {
        return false;
    }
    g_object_set(m_pipeline->getDecoder(), "uri", m_url.c_str(), NULL);
    return true;
}

bool UrlSource::handleEndOfStream() {
    std::lock_guard<std::mutex> lock{m_mutex};
    if (!m_audioUrlQueue.empty()) {
        m_url = m_audioUrlQueue.front();
        m_audioUrlQueue.pop();
    } else {
        m_url.clear();
    }
    return true;
}

void UrlSource::preprocess() {
    // Waits until at least one callback has occurred from the PlaylistParser
    m_playlistParsedPromise.get_future().get();
    /*
     * TODO: Reset the playlistParser in a better place once the thread model of MediaPlayer
     * is simplified [ACSDK-422].
     *
     * This must be called from a thread not in the UrlSource/PlaylistParser loop
     * to prevent a thread from joining itself.
     */
    std::lock_guard<std::mutex> lock{m_mutex};
    if (m_audioUrlQueue.empty()) {
        ACSDK_ERROR(LX("preprocess").d("reason", "noValidUrls"));
        return;
    }
    m_url = m_audioUrlQueue.front();
    m_audioUrlQueue.pop();

    if (!m_isValid) {
        return;
    }
    g_object_set(m_pipeline->getDecoder(), "uri", m_url.c_str(), "use-buffering", true, NULL);
}

bool UrlSource::isPlaybackRemote() const {
    return true;
}

void UrlSource::onPlaylistEntryParsed(
    int requestId,
    std::string url,
    avsCommon::utils::playlistParser::PlaylistParseResult parseResult) {
    std::lock_guard<std::mutex> lock{m_mutex};
    switch (parseResult) {
        ACSDK_DEBUG9(LX("onPlaylistParsed").d("parseResult", parseResult));
        case avsCommon::utils::playlistParser::PlaylistParseResult::ERROR:
            ACSDK_ERROR(LX("parseError").sensitive("url", url));
            break;
        case avsCommon::utils::playlistParser::PlaylistParseResult::SUCCESS:
        case avsCommon::utils::playlistParser::PlaylistParseResult::STILL_ONGOING:
            ACSDK_DEBUG9(LX("urlParsedSuccessfully").sensitive("url", url));
            m_audioUrlQueue.push(url);
            break;
        default:
            ACSDK_ERROR(LX("onPlaylistParsedError").d("reason", "unknownParseResult"));
            break;
    }

    if (!m_hasReceivedAPlaylistCallback) {
        m_hasReceivedAPlaylistCallback = true;
        m_playlistParsedPromise.set_value();
    }
}

void UrlSource::terminate() {
    ACSDK_DEBUG9(LX("terminateCalled"));
    std::lock_guard<std::mutex> lock{m_mutex};
    if (m_isValid) {
        m_isValid = false;
    }
}

}  // namespace mediaPlayer
}  // namespace alexaClientSDK<|MERGE_RESOLUTION|>--- conflicted
+++ resolved
@@ -60,15 +60,6 @@
 }
 
 UrlSource::UrlSource(
-<<<<<<< HEAD
-        PipelineInterface* pipeline,
-        std::shared_ptr<PlaylistParserInterface> playlistParser,
-        const std::string& url) :
-            m_url{url},
-            m_playlistParser{playlistParser},
-            m_pipeline{pipeline} {
-                m_hasReceivedAPlaylistCallback = false;
-=======
     PipelineInterface* pipeline,
     std::shared_ptr<PlaylistParserInterface> playlistParser,
     const std::string& url) :
@@ -77,7 +68,6 @@
         m_hasReceivedAPlaylistCallback{false},
         m_isValid{true},
         m_pipeline{pipeline} {
->>>>>>> 382f565f
 }
 
 bool UrlSource::init() {
