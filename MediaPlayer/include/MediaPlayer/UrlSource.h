/*
 * UrlSource.h
 *
 * Copyright 2017 Amazon.com, Inc. or its affiliates. All Rights Reserved.
 *
 * Licensed under the Apache License, Version 2.0 (the "License").
 * You may not use this file except in compliance with the License.
 * A copy of the License is located at
 *
 *     http://aws.amazon.com/apache2.0/
 *
 * or in the "license" file accompanying this file. This file is distributed
 * on an "AS IS" BASIS, WITHOUT WARRANTIES OR CONDITIONS OF ANY KIND, either
 * express or implied. See the License for the specific language governing
 * permissions and limitations under the License.
 */

#ifndef ALEXA_CLIENT_SDK_MEDIA_PLAYER_INCLUDE_MEDIA_PLAYER_URL_SOURCE_H_
#define ALEXA_CLIENT_SDK_MEDIA_PLAYER_INCLUDE_MEDIA_PLAYER_URL_SOURCE_H_

#include <future>
#include <memory>
#include <mutex>
#include <queue>

#include <gst/gst.h>

#include <AVSCommon/Utils/MediaPlayer/MediaPlayerInterface.h>
#include <AVSCommon/Utils/PlaylistParser/PlaylistParserInterface.h>
#include <AVSCommon/Utils/PlaylistParser/PlaylistParserObserverInterface.h>

#include "MediaPlayer/SourceInterface.h"

namespace alexaClientSDK {
namespace mediaPlayer {

class UrlSource
        : public SourceInterface
        , public avsCommon::utils::playlistParser::PlaylistParserObserverInterface
        , public std::enable_shared_from_this<UrlSource> {
public:
    /**
     * Creates an instance of the @c UrlSource and installs the source within the GStreamer pipeline.
     *
     * @param pipeline The @c PipelineInterface through which the source of the @c AudioPipeline may be set.
     * @param playlistParser The @c PlaylistParserInterface which will parse playlist urls.
     * @param url The url from which to create the pipeline source from.
     *
     * @return An instance of the @c UrlSource if successful else a @c nullptr.
     */
    static std::shared_ptr<UrlSource> create(
        PipelineInterface* pipeline,
        std::shared_ptr<avsCommon::utils::playlistParser::PlaylistParserInterface> playlistParser,
        const std::string& url);

    void onPlaylistEntryParsed(
        int requestId,
        std::string url,
        avsCommon::utils::playlistParser::PlaylistParseResult parseResult) override;

    bool hasAdditionalData() override;
    bool handleEndOfStream() override;

    /**
     * @note This function will block until the @c onPlaylistParsed callback.
     * To avoid deadlock, callers must ensure that @c preprocess is not called on the same thread
     * as the event loop handling @c onPlaylistParsed.
     */
    void preprocess() override;

<<<<<<< HEAD
    bool m_hasReceivedAPlaylistCallback;
    std::mutex m_mutex;
=======
    /// @name Overridden StreamSourceInterface methods.
    /// @{
    bool isPlaybackRemote() const override;
    void terminate() override;
    /// @}

>>>>>>> 382f565f
private:
    /**
     * Constructor.
     *
     * @param pipeline The @c PipelineInterface through which the source of the @c AudioPipeline may be set.
     * @param playlistParser The @c PlaylistParserInterface which will parse playlist urls.
     * @param url The @c url from which to create the pipeline source from.
     */
    UrlSource(
        PipelineInterface* pipeline,
        std::shared_ptr<avsCommon::utils::playlistParser::PlaylistParserInterface> playlistParser,
        const std::string& url);

    /**
     * Initializes the UrlSource by doing the following:
     *
     * -# Attempt to parse the url as a playlist.
     * -# Initialize internal url queue.
     * -# Create the source element for the audio pipeline.
     * -# Add the source element to the audio pipeline @c m_pipeline.
     */
    bool init();

    /// A lock to serialize access to m_audioUrlQueue and m_url.
    std::mutex m_mutex;

    /// The url to read audioData from.
    std::string m_url;

    /// A queue of parsed audio urls. This should not contain any playlist urls.
    std::queue<std::string> m_audioUrlQueue;

    /// A Playlist Parser.
    std::shared_ptr<avsCommon::utils::playlistParser::PlaylistParserInterface> m_playlistParser;

    /// Indicates if the initial callback has been received from the playlist parser.
    bool m_hasReceivedAPlaylistCallback;

    /// Promise to notify when at least one url has been returned from playlist parsing.
    std::promise<void> m_playlistParsedPromise;

    bool m_isValid;

    /// The @c PipelineInterface through which the source of the @c AudioPipeline may be set.
    PipelineInterface* m_pipeline;
};

}  // namespace mediaPlayer
}  // namespace alexaClientSDK

#endif  // ALEXA_CLIENT_SDK_MEDIA_PLAYER_INCLUDE_MEDIA_PLAYER_URL_SOURCE_H_<|MERGE_RESOLUTION|>--- conflicted
+++ resolved
@@ -68,17 +68,12 @@
      */
     void preprocess() override;
 
-<<<<<<< HEAD
-    bool m_hasReceivedAPlaylistCallback;
-    std::mutex m_mutex;
-=======
     /// @name Overridden StreamSourceInterface methods.
     /// @{
     bool isPlaybackRemote() const override;
     void terminate() override;
     /// @}
 
->>>>>>> 382f565f
 private:
     /**
      * Constructor.
