--- conflicted
+++ resolved
@@ -272,15 +272,10 @@
     /// The connection manager.
     std::shared_ptr<acl::AVSConnectionManager> m_connectionManager;
 
-<<<<<<< HEAD
-=======
     /// The certified sender.
     std::shared_ptr<certifiedSender::CertifiedSender> m_certifiedSender;
 
-    /// The audio input processor.
-    std::shared_ptr<capabilityAgents::aip::AudioInputProcessor> m_audioInputProcessor;
-
->>>>>>> 382f565f
+
     /// The speech synthesizer.
     std::shared_ptr<capabilityAgents::speechSynthesizer::SpeechSynthesizer> m_speechSynthesizer;
 
